--- conflicted
+++ resolved
@@ -21,10 +21,7 @@
 import argparse
 import logging
 import os
-<<<<<<< HEAD
 import logging
-=======
->>>>>>> cd3edc12
 import sys
 
 from osm_fieldwork.convert import Convert
