#!/usr/bin/python3

# Copyright (c) 2020, 2021, 2022 Humanitarian OpenStreetMap Team
#
# This file is part of OSM-Fieldwork.
#
#     This is free software: you can redistribute it and/or modify
#     it under the terms of the GNU General Public License as published by
#     the Free Software Foundation, either version 3 of the License, or
#     (at your option) any later version.
#
#     This is distributed in the hope that it will be useful,
#     but WITHOUT ANY WARRANTY; without even the implied warranty of
#     MERCHANTABILITY or FITNESS FOR A PARTICULAR PURPOSE.  See the
#     GNU General Public License for more details.
#
#     You should have received a copy of the GNU General Public License
#     along with OSM-Fieldwork.  If not, see <https:#www.gnu.org/licenses/>.
#
"""Module for generating basemaps from various providers."""

import json
import argparse
import concurrent.futures
import logging
import queue
import re
import sys
import threading
from shapely.ops import unary_union  # Used to handle cases where multiple geometries are provided
from shapely.geometry import shape, MultiPolygon, Polygon  # Used to model and manipulate geometric shapes like Polygon
from pathlib import Path
from typing import Union, Tuple

import geojson
import mercantile
from cpuinfo import get_cpu_info
from pmtiles.tile import (
    Compression as PMTileCompression,
)
from pmtiles.tile import (
    TileType as PMTileType,
)
from pmtiles.tile import (
    zxy_to_tileid,
)
from pmtiles.writer import Writer as PMTileWriter
from pySmartDL import SmartDL
from shapely.geometry import shape
from shapely.ops import unary_union

from osm_fieldwork.sqlite import DataFile, MapTile
from osm_fieldwork.xlsforms import xlsforms_path
from osm_fieldwork.yamlfile import YamlFile

<<<<<<< HEAD
from io import BytesIO  # Used for handling in-memory GeoJSON
import json  # Used for parsing GeoJSON strings

=======
# Instantiate logger
>>>>>>> 35462ca8
log = logging.getLogger(__name__)


def dlthread(
    dest: str,
    mirrors: list,
    tiles: list,
    xy: bool,
):
    """Thread to handle downloads for Queue.

    Args:
        dest (str): The filespec of the tile cache
        mirrors (list): The list of mirrors to get imagery
        tiles (list): The list of tiles to download
        xy (bool): Whether to swap the X & Y fields in the TMS URL
    """
    if len(tiles) == 0:
        # epdb.st()
        return
    # counter = -1

    # start = datetime.now()

    # totaltime = 0.0
    log.info("Downloading %d tiles in thread %d to %s" % (len(tiles), threading.get_ident(), dest))
    for tile in tiles:
        filespec = f"{tile[2]}/{tile[1]}/{tile[0]}"
        for site in mirrors:
            if site["source"] != "topo":
                filespec += "." + site["suffix"]
            url = site["url"]
            if site["source"] == "bing":
                bingkey = mercantile.quadkey(tile)
                remote = url % bingkey
            elif site["source"] == "google":
                path = f"x={tile[0]}&s=&y={tile[1]}&z={tile[2]}"
                remote = url % path
            elif site["source"] == "custom":
                if not xy:
                    # z/y/x format
                    path = f"{tile[2]}/{tile[1]}/{tile[0]}"
                else:
                    # z/x/y format
                    path = f"{tile[2]}/{tile[0]}/{tile[1]}"
                remote = url % path
            else:
                remote = url % filespec
            print("Getting file from: %s" % remote)
            # Create the subdirectories as pySmartDL doesn't do it for us
            Path(dest).mkdir(parents=True, exist_ok=True)

        dl = None
        try:
            if site["source"] == "topo":
                filespec += "." + site["suffix"]
            outfile = dest + "/" + filespec
            if not Path(outfile).exists():
                dl = SmartDL(remote, dest=outfile, connect_default_logger=False)
                dl.start()
            else:
                log.debug("%s exists!" % (outfile))
        except Exception as e:
            log.error(e)
            if dl:
                log.error(f"Couldn't download {filespec}: {dl.get_errors()}")
            else:
                log.error(f"Couldn't download {filespec}")


class BaseMapper(object):
    """Basemapper parent class."""

    def __init__(
        self,
        boundary: Union[str, bytes],  # Modify the type hint for boundary to accept bytes
        base: str,
        source: str,
        xy: bool,
    ):
        """Create an tile basemap for ODK Collect.

        Args:
            boundary (str): A BBOX string or GeoJSON file of the AOI.
                The GeoJSON can contain multiple geometries.
            base (str): The base directory to cache map tile in
            source (str): The upstream data source for map tiles
            xy (bool): Whether to swap the X & Y fields in the TMS URL

        Returns:
            (BaseMapper): An instance of this class
        """
        self.bbox = self.makeBbox(boundary)
        self.tiles = list()
        self.base = base
        # sources for imagery
        self.source = source
        self.sources = dict()
        self.xy = xy

        path = xlsforms_path.replace("xlsforms", "imagery.yaml")
        self.yaml = YamlFile(path)

        if isinstance(boundary, bytes):
            self.bbox = self.makeBboxFromBytes(boundary)
        else:
            self.bbox = self.makeBbox(boundary)

        for entry in self.yaml.yaml["sources"]:
            for k, v in entry.items():
                src = dict()
                for item in v:
                    src["source"] = k
                    for k1, v1 in item.items():
                        # print(f"\tFIXME2: {k1} - {v1}")
                        src[k1] = v1
                self.sources[k] = src

    def makeBboxFromBytes(self, boundary_bytes: bytes) -> Tuple[float, float, float, float]:
        """Make a bounding box from an in-memory GeoJSON (bytes).
        Calculate the bounding box from GeoJSON data given in bytes.
        This function takes GeoJSON data in bytes format and finds 
        the corners of a rectangle that surrounds the map area described by the data.
        The bounding box defines the rectangular area enclosing the 
        spatial extent of the provided GeoJSON geometry or dataset.

        Args:
            boundary_bytes (bytes): GeoJSON data in bytes format. 
            It represents the geographic features or geometries.

        Returns:
            Tuple[float, float, float, float]: A set of four numbers that tell you the corners of the rectangle surrounding the map area.
            The numbers represent the left, bottom, right, and top edges of the rectangle, respectively.

        Raises:
            ValueError: If the GeoJSON data cannot be understood or does not contain valid map information.
        """
        try:
            geojson_data = json.loads(boundary_bytes.decode("utf-8"))
            geometry = shape(geojson_data["features"][0]["geometry"])

            if isinstance(geometry, list):
                # Multiple geometries
                geometry = unary_union(geometry)

            if geometry.is_empty:
                raise ValueError("No bbox extracted from geometry")

            bbox = geometry.bounds
            return bbox
        except Exception as e:
            raise ValueError("Failed to parse in-memory GeoJSON.") from e

    def makeBbox(self, boundary: Union[str, BytesIO]) -> Tuple[float, float, float, float]:
        """
        Make a bounding box from a shapely geometry, BBOX string, or GeoJSON bytes object.
            This function calculates the corners of a rectangle that surrounds a piece of map data.
            You can give it different types of map data:

            - A string that says where the edges of the map are.
            - A file that holds a map you've already made in a special format.

            Args:
                boundary (Union[str, BytesIO]): This is the information you're giving the 
                function so it knows what map area you're talking about.
                It could be:
                - Something you drew on the map.
                - A written-down description of the map's edges.
                - A file that holds a map you've already made.

            Returns:
            tuple[float, float, float, float]: This tells you the corners 
            of the rectangle that surrounds the map area.
            The corners are given in the order: (left edge, bottom edge, right edge, top edge).
        """
        if isinstance(boundary, bytes):
            return self.makeBboxFromBytes(boundary)
        elif not isinstance(boundary, BytesIO):
            # Assume it's a BBOX string
            try:
                if "," in boundary:
                    bbox_parts = boundary.split(",")
                else:
                    bbox_parts = boundary.split(" ")
                bbox = tuple(float(x) for x in bbox_parts)

                if len(bbox) != 4:
                    raise ValueError(f"BBOX string malformed: {bbox}")

                return bbox
            except Exception as e:
                raise ValueError(f"Failed to parse BBOX string: {boundary}") from e
        else:
            # It's a GeoJSON bytes object or file path
            try:
                geojson_data = geojson.load(boundary)
                geometry = shape(geojson_data["features"][0]["geometry"])

                if isinstance(geometry, list):
                    # Multiple geometries
                    geometry = unary_union(geometry)

                if geometry.is_empty:
                    raise ValueError("No bbox extracted from geometry")

                bbox = geometry.bounds
                return bbox
            except Exception as e:
                raise ValueError(f"Failed to process GeoJSON: {boundary}") from e

    def customTMS(self, url: str, name: str = "custom", source: str = "custom", suffix: str = "jpg"):
        """Add a custom TMS URL to the list of sources.

        The url must end in %s to be replaced with the tile xyz values.

        Format examples:
        https://basemap.nationalmap.gov/ArcGIS/rest/services/USGSTopo/MapServer/tile/{z}/{y}/{x}
        https://maps.nyc.gov/xyz/1.0.0/carto/basemap/%s
        https://maps.nyc.gov/xyz/1.0.0/carto/basemap/{z}/{x}/{y}.jpg

        The method will replace {z}/{x}/{y}.jpg with %s

        Args:
            name (str): The name to display
            url (str): The URL string
            suffix (str): The suffix, png or jpg
            source (str): The source value to use as an index
        """
        # Remove any file extensions if present and update the 'suffix' parameter
        if url.endswith(".jpg"):
            source = "jpg"
            suffix = "jpg"
            url = url[:-4]  # Remove the last 4 characters (".jpg")
        elif url.endswith(".png"):
            source = "png"
            suffix = "png"
            url = url[:-4]  # Remove the last 4 characters (".png")

        # Replace "{z}/{x}/{y}" with "%s"
        url = re.sub(r"/{[xyz]+\}", "", url)
        url = url + r"/%s"

        tms_params = {"name": name, "url": url, "suffix": suffix, "source": source}
        log.debug(f"Setting custom TMS with params: {tms_params}")
        self.sources["custom"] = tms_params
        self.source = "custom"

    def getFormat(self):
        """Get the image format of the map tiles.

        Returns:
            (str): the upstream source for map tiles.
        """
        return self.sources[self.source]["suffix"]

    def getTiles(
        self,
        zoom: int = None,
    ):
        """Get a list of tiles for the specifed zoom level.

        Args:
            zoom (int): The Zoom level of the desired map tiles

        Returns:
            (int): The total number of map tiles downloaded
        """
        info = get_cpu_info()
        cores = info["count"]

        self.tiles = list(mercantile.tiles(self.bbox[0], self.bbox[1], self.bbox[2], self.bbox[3], zoom))
        total = len(self.tiles)
        log.info("%d tiles for zoom level %d" % (len(self.tiles), zoom))
        chunk = round(len(self.tiles) / cores)
        queue.Queue(maxsize=cores)
        log.info("%d threads, %d tiles" % (cores, total))

        mirrors = [self.sources[self.source]]
        # epdb.st()
        if len(self.tiles) < chunk or chunk == 0:
            dlthread(self.base, mirrors, self.tiles, self.xy)
        else:
            with concurrent.futures.ThreadPoolExecutor(max_workers=cores) as executor:
                # results = []
                block = 0
                while block <= len(self.tiles):
                    executor.submit(dlthread, self.base, mirrors, self.tiles[block : block + chunk], self.xy)
                    # result = executor.submit(dlthread, self.base, mirrors, self.tiles[block : block + chunk], self.xy)
                    # results.append(result)
                    log.debug("Dispatching Block %d:%d" % (block, block + chunk))
                    block += chunk
                executor.shutdown()
            # log.info("Had %r errors downloading %d tiles for data for %r" % (self.errors, len(tiles), Path(self.base).name))
            # for result in results:
            #     print(result.result())
        return len(self.tiles)

    def tileExists(
        self,
        tile: MapTile,
    ):
        """See if a map tile already exists.

        Args:
            tile (MapTile): The map tile to check for the existence of

        Returns:
            (bool): Whether the tile exists in the map tile cache
        """
        filespec = f"{self.base}{tile[2]}/{tile[1]}/{tile[0]}.{self.sources[{self.source}]['suffix']}"
        if Path(filespec).exists():
            log.debug("%s exists" % filespec)
            return True
        else:
            log.debug("%s doesn't exists" % filespec)
            return False

    def makeBbox(
        self,
        boundary: str,
    ) -> tuple[float, float, float, float]:
        """Make a bounding box from a shapely geometry.

        Args:
            boundary (str): A BBOX string or GeoJSON file of the AOI.
                The GeoJSON can contain multiple geometries.

        Returns:
            (list): The bounding box coordinates
        """
        if not boundary.lower().endswith((".json", ".geojson")):
            # Is BBOX string
            try:
                if "," in boundary:
                    bbox_parts = boundary.split(",")
                else:
                    bbox_parts = boundary.split(" ")
                bbox = tuple(float(x) for x in bbox_parts)
                if len(bbox) == 4:
                    # BBOX valid
                    return bbox
                else:
                    msg = f"BBOX string malformed: {bbox}"
                    log.error(msg)
                    raise ValueError(msg) from None
            except Exception as e:
                log.error(e)
                msg = f"Failed to parse BBOX string: {boundary}"
                log.error(msg)
                raise ValueError(msg) from None

        log.debug(f"Reading geojson file: {boundary}")
        with open(boundary, "r") as f:
            poly = geojson.load(f)
        if "features" in poly:
            geometry = shape(poly["features"][0]["geometry"])
        elif "geometry" in poly:
            geometry = shape(poly["geometry"])
        else:
            geometry = shape(poly)

        if isinstance(geometry, list):
            # Multiple geometries
            log.debug("Creating union of multiple bbox geoms")
            geometry = unary_union(geometry)

        if geometry.is_empty:
            msg = f"No bbox extracted from {geometry}"
            log.error(msg)
            raise ValueError(msg) from None

        bbox = geometry.bounds
        # left, bottom, right, top
        # minX, minY, maxX, maxY
        return bbox


def tileid_from_y_tile(filepath: Union[Path | str]):
    """Helper function to get the tile id from a tile in z/x/y directory structure.

    Args:
        filepath (Union[Path, str]): The path to the y tile in /z/x/y.jpg structure.
    """
    # Get final two dirs + tile filename
    parts = list(Path(filepath).parts[-3:])
    # strip extension from y tile filename
    parts[-1] = str(Path(parts[-1]).stem)
    z, x, y = map(int, parts)
    return zxy_to_tileid(z, x, y)


def tile_dir_to_pmtiles(outfile: str, tile_dir: str, bbox: tuple, attribution: str):
    """Write PMTiles archive from tiles in the specified directory.

    Args:
        outfile (str): The output PMTiles archive file path.
        tile_dir (str): The directory containing the tile images.
        bbox (tuple): Bounding box in format (min_lon, min_lat, max_lon, max_lat).
        attribution (str): Attribution string to include in PMTile archive.

    Returns:
        None
    """
    tile_dir = Path(tile_dir)

    # Get tile image format from the first file encountered
    first_file = next((file for file in tile_dir.rglob("*.*") if file.is_file()), None)

    if not first_file:
        err = "No tile files found in the specified directory. Aborting PMTile creation."
        log.error(err)
        raise ValueError(err)

    # FIXME passing as PMTileType[tile_format] does not work
    # tile_format = first_file.suffix.upper()

    # Get zoom levels from dirs
    zoom_levels = sorted([int(x.stem) for x in tile_dir.glob("*") if x.is_dir()])

    # Process tiles
    with open(outfile, "wb") as pmtile_file:
        writer = PMTileWriter(pmtile_file)

        for tile_path in tile_dir.rglob("*"):
            if tile_path.is_file():
                tile_id = tileid_from_y_tile(tile_path)

                with open(tile_path, "rb") as tile:
                    writer.write_tile(tile_id, tile.read())

        # Extract bbox values
        min_lon, min_lat, max_lon, max_lat = bbox

        # Write metadata
        writer.finalize(
            {
                # "tile_type": TileType[tile_format.lstrip(".")],
                "tile_type": PMTileType.PNG,
                "tile_compression": PMTileCompression.NONE,
                "min_zoom": zoom_levels[0],
                "max_zoom": zoom_levels[-1],
                "min_lon_e7": int(min_lon * 10000000),
                "min_lat_e7": int(min_lat * 10000000),
                "max_lon_e7": int(max_lon * 10000000),
                "max_lat_e7": int(max_lat * 10000000),
                "center_zoom": zoom_levels[0],
                "center_lon_e7": int(min_lon + ((max_lon - min_lon) / 2)),
                "center_lat_e7": int(min_lat + ((max_lat - min_lat) / 2)),
            },
            {"attribution": f"© {attribution}"},
        )


def create_basemap_file(
    boundary=None,
    tms=None,
    xy=False,
    outfile=None,
    zooms="12-17",
    outdir=None,
    source="esri",
):
    """Create a basemap with given parameters.

    Args:
        boundary (str, optional): The boundary for the area you want.
        tms (str, optional): Custom TMS URL.
        xy (bool, optional): Swap the X & Y coordinates when using a
            custom TMS if True.
        outfile (str, optional): Output file name for the basemap.
        zooms (str, optional): The Zoom levels, specified as a range
            (e.g., "12-17") or comma-separated levels (e.g., "12,13,14").
        outdir (str, optional): Output directory name for tile cache.
        source (str, optional): Imagery source, one of
            ["esri", "bing", "topo", "google", "oam"] (default is "esri").

    Returns:
        None
    """
    log.debug(
        "Creating basemap with params: "
        f"boundary={boundary} | "
        f"outfile={outfile} | "
        f"zooms={zooms} | "
        f"outdir={outdir} | "
        f"source={source} | "
        f"xy={xy} | "
        f"tms={tms}"
    )

    # Validation
    if not boundary:
        err = "You need to specify a boundary! (file or bbox)"
        log.error(err)
        raise ValueError(err)

    # Get all the zoom levels we want
    zoom_levels = list()
    if zooms:
        if zooms.find("-") > 0:
            start = int(zooms.split("-")[0])
            end = int(zooms.split("-")[1]) + 1
            x = range(start, end)
            for i in x:
                zoom_levels.append(i)
        elif zooms.find(",") > 0:
            levels = zooms.split(",")
            for level in levels:
                zoom_levels.append(int(level))
        else:
            zoom_levels.append(int(zooms))

    if not outdir:
        base = Path.cwd().absolute()
    else:
        base = Path(outdir).absolute()

    source = "custom" if tms else source
    tiledir = base / f"{source}tiles"
    # Make tile download directory
    tiledir.mkdir(parents=True, exist_ok=True)
    # Convert to string for other methods
    tiledir = str(tiledir)

    if not source and not tms:
        err = "You need to specify a source!"
        log.error(err)
        raise ValueError(err)

    basemap = BaseMapper(boundary, tiledir, source, xy)

    if tms:
        # Add TMS URL to sources for download
        basemap.customTMS(tms)

    # Args parsed, main code:
    tiles = list()
    for level in zoom_levels:
        # Download the tile directory
        basemap.getTiles(level)
        tiles += basemap.tiles

    if not outfile:
        log.info(f"No outfile specified, tile download finished: {tiledir}")
        return

    suffix = Path(outfile).suffix.lower()
    log.debug(f"Basemap output format: {suffix}")

    if any(substring in suffix for substring in ["sqlite", "mbtiles"]):
        outf = DataFile(outfile, basemap.getFormat())
        if suffix == ".mbtiles":
            outf.addBounds(basemap.bbox)
        # Create output database and specify image format, png, jpg, or tif
        outf.writeTiles(tiles, tiledir)

    elif suffix == ".pmtiles":
        tile_dir_to_pmtiles(outfile, tiledir, basemap.bbox, source)

    else:
        msg = f"Format {suffix} not supported"
        log.error(msg)
        raise ValueError(msg) from None
    log.info(f"Wrote {outfile}")


def main():
    """This main function lets this class be run standalone by a bash script."""
    parser = argparse.ArgumentParser(description="Create an tile basemap for ODK Collect")
    parser.add_argument("-v", "--verbose", action="store_true", help="verbose output")
    parser.add_argument(
        "-b",
        "--boundary",
        nargs="*",
        required=True,
        help=(
            "The boundary for the area you want. " "Accepts path to geojson file or bbox string. " "Format min_x min_y max_x max_y"
        ),
    )
    parser.add_argument("-t", "--tms", help="Custom TMS URL")
    parser.add_argument("--xy", default=False, help="Swap the X & Y coordinates when using a custom TMS")
    parser.add_argument(
        "-o", "--outfile", required=False, help="Output file name, allowed extensions [.mbtiles/.sqlitedb/.pmtiles]"
    )
    parser.add_argument("-z", "--zooms", default="12-17", help="The Zoom levels")
    parser.add_argument("-d", "--outdir", help="Output directory name for tile cache")
    parser.add_argument(
        "-s",
        "--source",
        default="esri",
        choices=["esri", "bing", "topo", "google", "oam"],
        help="Imagery source",
    )
    args = parser.parse_args()

    if not args.boundary:
        log.error("You need to specify a boundary! (file or bbox)")
        parser.print_help()
        quit()

    if not args.source:
        log.error("You need to specify a source!")
        parser.print_help()
        quit()

    if len(args.boundary) == 1:
        if Path(args.boundary[0]).suffix not in [".json", ".geojson"]:
            log.error("")
            log.error("*Error*: the boundary file must have .json or .geojson extension")
            log.error("")
            parser.print_help()
            quit()
        boundary_parsed = args.boundary[0]
    elif len(args.boundary) == 4:
        boundary_parsed = ",".join(args.boundary)
    else:
        log.error("")
        log.error("*Error*: the bounding box must have 4 coordinates")
        log.error("")
        parser.print_help()
        quit()

    # if verbose, dump to the terminal.
    if args.verbose is not None:
        logging.basicConfig(
            level=logging.DEBUG,
            format=("%(threadName)10s - %(name)s - %(levelname)s - %(message)s"),
            datefmt="%y-%m-%d %H:%M:%S",
            stream=sys.stdout,
        )

    create_basemap_file(
        boundary=boundary_parsed,
        tms=args.tms,
        xy=args.xy,
        outfile=args.outfile,
        zooms=args.zooms,
        outdir=args.outdir,
        source=args.source,
    )


if __name__ == "__main__":
    """This is just a hook so this file can be run standlone during development."""
    main()<|MERGE_RESOLUTION|>--- conflicted
+++ resolved
@@ -27,6 +27,8 @@
 import re
 import sys
 import threading
+from io import BytesIO  # Used for handling in-memory GeoJSON
+import json  # Used for parsing GeoJSON strings
 from shapely.ops import unary_union  # Used to handle cases where multiple geometries are provided
 from shapely.geometry import shape, MultiPolygon, Polygon  # Used to model and manipulate geometric shapes like Polygon
 from pathlib import Path
@@ -53,13 +55,8 @@
 from osm_fieldwork.xlsforms import xlsforms_path
 from osm_fieldwork.yamlfile import YamlFile
 
-<<<<<<< HEAD
-from io import BytesIO  # Used for handling in-memory GeoJSON
-import json  # Used for parsing GeoJSON strings
-
-=======
+
 # Instantiate logger
->>>>>>> 35462ca8
 log = logging.getLogger(__name__)
 
 
