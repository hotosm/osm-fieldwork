--- conflicted
+++ resolved
@@ -596,12 +596,7 @@
 
 
 class OdkForm(OdkCentral):
-<<<<<<< HEAD
-
-    """Class to manipulate a from on an ODK Central server."""
-=======
-    """Class to manipulate a form on an ODK Central server."""
->>>>>>> 35462ca8
+
 
     def __init__(
         self,
