# Improving XLSXForms

## Document Summary

<<<<<<< HEAD
This documents the process of improving XForms for better mapper efficiency and stability.
=======
This documents the process of improving XLSXForms for better mapper
efficiency and stability.
>>>>>>> bf563d5e

Read time; 30mins

Technical Depth: deep dive

---

## Background

[XLSForms](https://xlsform.org/en/) are used by [OpenDataKit (ODK)](https://www.opendatakit.org) to define the input fields for multiple mobile data collection apps. They have a rather complex syntax, since the XLSForms are edited as a spreadsheet. Most of the XLSForms I’ve collected doesn’t utilize more than the basic functionality of this format. While there are a few web based frontends for creating and editing XLSForms, they don’t support many of the more advanced functionality of XLSForms. The current only way to access this functionality is to use a spreadsheet program. To use the XLSForm with a mobile app it gets converted using a utility program, _xls2xform_ to the XML based XForm used by the apps.

There are two primary mobile apps used at HOT, [OpenMapKit OMK](http://www.openmapkit.org/), and [OpenDataKit ODK](https://getodk.org/). OMK uses the same XLS format as ODK, therefore any comment applies to both. [KoboToolKit](https://www.kobotoolbox.org/) also supports XLSForms. This document explains how to improve XLSForms for more efficient data collection. Efficiency lets you collect good data in lesser time.

## OpenDataKit

[OpenDataKit (ODK)](https://www.opendatakit.org) is both a mobile app [ODK Collect](https://docs.getodk.org/collect-intro/) for Android and a server ([ODK Central](https://docs.getodk.org/central-intro/)). Most of the functionality of the OMK app has been migrated to ODK Collect,
although it works differently. This document also explains how to modify old XForms from the OMK app to ODK Collect. ODK Collect is actively maintained, and the organization behind it offers various support services.

## OpenMapKit

[OpenMapKit (OMK)](https://www.openmapkit.org) is a Red Cross sponsored project for collecting data. It comprises of both a server and a mobile app. OpenMapKit is an android based mobile application, referred to onward as OMK. The use of OMK is deprecated, as it has been
unmaintained for several years, and it's functionality has been added to ODK. OMK used a special field called **osm** in the **survey** sheet (first page of the XLS file), it then looks at an additional sheet called **osm** that replaces the existing **choices** sheet. The
values in the **osm** sheet are designed to be more closely matched to the tagging scheme used by [OpenStreetMap (OSM)](https://www.openstreetmap.org/).

# XLSForm Syntax

An [XLSForm](https://xlsform.org/en/) is the source file for OMK and ODK based tools. This is edited in a spreadsheet program like LIbreCalc or Excel. There are also online build tools, but they fail to utilize the full functionality of XLSXForms. The python program _xls2xform_ converts the spreadsheet to the format used by ODK Collect. You can also upload the spreadsheet to the ODK Central server, and it would convert it.

### Sheet Names

The column headers are used to determine the functionality of the value in the cells of the spreadsheet. The sheets are **Survey**, **Choices**, and **Settings**. A few columns are required to exist in each sheet, the rest are optional.The sheet names are predefined to have specific functionality as follows:

- [Survey](https://xlsform.org/en/#the-survey-worksheet)

  - This sheet contains all the questions used for collecting data and refers to the actual values for each question which are on the _choices_ sheet.

  These are the mandatory column headers in the survey sheet:

  - **Type**: The type of question, the most common ones are **text**, **select_one**, and **select_multiple.** The second argument in the type column is the keyword used as the **list_name** in the _choices_ sheet for selection menus

  - **Name**: Refers to the name of the choice keyword that would be the _tag_ in the output OSM file

  - **Label**: Refers to the question the user sees

  The **name** and **label** column headers also support different languages by using a postfix of **::[language](abbreviation)** appended to it, for example **label::Nepali(np)**.

  These are the optional column headers in the survey sheet:

  - [Hint](https://xlsform.org/en/#hints) - Optional value display with the question with further information
    - The **hint** column also supports different languages by using a postfix of**::[language](abbreviation)**appended to it, for example **hint::Nepali(np)**.

  - [Default](https://xlsform.org/en/#default) - Optional default value for a selection.

  - [Required](https://xlsform.org/en/#required) - If the value is 1 or _yes_, this field must have an answer. If the value is 0 or _no_ or blank, then it’s optional.

  - [Relevant](https://xlsform.org/en/#relevant) - Allows to set up conditional display of questions based on other fields.

  - [Appearance](https://xlsform.org/en/#appearance) - This changes how input fields are displayed on the screen.

- [Choices](https://xlsform.org/en/#the-choices-worksheet)

  The choices sheet is used to define the values used for the **select_one** and **select_multiple** questions on the **survey** sheet.

The mandatory column headers are:

<<<<<<< HEAD
  - **List_name** - This is the name of the list as specified in the **select** type in the _survey_ sheet.
  - **Name** - This becomes the _value_ for the _tag_ in the OSM output file.
  - **Label** - Refers to what is displayed in the **select** menu.
  - The **label** column header also supports different languages by using a postfix of **::[language](abbreviation)** appended to it, for example **label::Nepali(np)**.
=======
- **List_name** - This is the name of the list as specified in the **select** type in the _survey_ sheet.
- **Name** - This becomes the _value_ of the _tag_ in the OSM output file.
- **Label** - Refers to what is displayed in the **select** menu.
- The **label** column header also supports different languages by using a postfix of **::[language](abbreviation)**appended to it, for example **label::Nepali(np)**.
- <span style="text-decoration:underline;">Settings</span>
- This is a simple sheet that contains the version of the sheet, and the title of the input form. The version is used by the server and the mobile apps to track changes in the data format, so it should always be updated after changes are made.
>>>>>>> bf563d5e

- Settings
  - This is a simple sheet that contains the version of the sheet, and the title of the input form. The version is used by the server and the mobile apps to track changes in the data format, so it should always be updated after changes are made.

**Input Types**

The Survey sheet has several forms of selecting answers. These allow the mapper to enter a number, text, or select one or multiple items from a menu.

## Mapping Answers to OSM

When designing an XLSForm whose data is for OSM, the two key columns that determine the tag & value scheme used in the OSM XML format are **name** in the _survey_ sheet, which becomes the tag, and **name** in the _choices_ sheet, which becomes the value.

# Screen Layout

ODK supports multiple options to change the layout of the input fields on the screen. In the
[XLSForm](https://docs.getodk.org/form-question-types/), this is under the **appearance** column. There are many possible options available to change the layout, but here’s a summary of the primary ones.

- **Minimal** - Answer choices appear in a pull-down menu.
- **Field-list** - Entire group of questions appear on one screen
- **Parameter-map** - Use a basemap to pick the location
- **Quick** - Auto-advances the form to the next question after an answer is selected

For example, the below screenshot shows the result of the **minimal** attribute set in the **appearance** column.

![XLSForm](xlsimages/image4.png)

Which then looks like this when the XForm is opened.

- All fields are grouped together to maximize screen space.
- When the **field-list** attribute is set for **begin_group**, then
  multiple questions are on the same screen.
- The screen can be scrolled if there are more input fields than fit.

![XPath Error](xlsimages/image3.jpg)

# Conditionals

ODK can optionally display input fields for questions based on a selection. Using conditionals allows for a more guided user interface, than just presenting many questions, some of which aren’t relevant to the current mapping task.

## Using Conditionals

- Conditionals go in the **relevant** column on the **survey** sheet.
- A conditional has two parts, the variable from the **name** column of a question, and the value to test against, which is one of the select values.

In the XLSXForm, the spreadsheet should look like this. The amenity menu is only displayed if the answer to the “what type of building is this” is “commercial”.

| type               | name    | label           | relevant                 |
| ------------------ | ------- | --------------- | ------------------------ |
| select_one amenity | amenity | Type of Amenity | ${building}=’commercial’ |

Using conditionals allows for a more dynamic interface, as only relevant questions are displayed. Some questions may have answers that only require a few more questions before being complete. Other answers may generate more questions, for example a commercial building instead
of a residence.

## Grouping

ODK supports grouping survey questions together, which when used with conditionals in the **relevant** column, and attributes from the**appearance** column, creates a more dynamic user interface. Groups allow more than one question on the screen, which is more efficient than one question per screen, which is the default.

## Using Grouping

- Groups are defined in the **survey** sheet.
- Using the **appearance** column can display multiple questions on each screen, minimizing the actions required to enter data.

Sub groups are also supported. When implemented this way, the top level group is displayed on the screen, other questions can be dynamically added to the screen display based on what is selected, further minimizing required actions. Using the **appearance** column settings with grouping can create a more efficient user experience. Ungrouped questions appear one on each screen of the mobile data collection app, requiring one to swipe to the next page for each question.

- Begin_group
  - Can use the **relevant** column to conditionally display the entire group of questions

- End_group
  - End the group of survey questions

An example grouping would look like this, and the conditional says to only display this group for commercial buildings.

| type               | name     | label                   | relevant                 |
| ------------------ | -------- | ----------------------- | ------------------------ |
| select_one type    | building | What type of building ? |                          |
|                    |          |                         |                          |
| begin_group        | amenity  |                         | ${building}=’commercial’ |
| select_one amenity | amenity  | Type of Amenity         |                          |
| text               | name     | What is the name ?      |                          |
| end_group          |          |                         |

In this example, the conditional is applied to the entire group of questions, and not just any individual question. Different questions in the group may have different conditionals.

# External Datasets

XLSForms support external datasets, which is useful for common choices that can be shared between multiple XLSForms. CSV, XML, or GeoJson files are supported. The one downside is currently external datasets of choices do not support translations, one language only. Each CSV
file needs a header that defines at least the _name_ and _label_ columns. The name becomes the tag in OSM, and the label is what ODK Collect displays in the select menu. An _id_ column is also required. Anything else becomes a column in the XLSForm.

An example CSV data file would look like this:

| label  | name    | backcountry | id         | ref | tourism    | openfire |
| ------ | ------- | ----------- | ---------- | --- | ---------- | -------- |
| Test 1 | Site 1  | yes         | 5483233147 | 1   | camp_pitch | yes      |
| Test 2 | Site 35 | no          | 6764555904 | 35  | camp_pitch | yes      |

For example, these rows in the survey sheet will load the data from the CSV file. The instance is the name of the data file, minus the suffix. The item is what the XForm has in the name column for the select_one_from_file. Then the last part is the column from the OSM data. Whenever the value of **test** is changed, the trigger goes off, and the value is recalculated and becomes the default value for the survey question.

| type                          | name  | label    | calculation                                    | trigger | choice |
| ----------------------------- | ----- | -------- | ---------------------------------------------- | ------- | ------ |
| select_one_from_file test.csv | test  | CSV test |                                                |         | true() |
| calculate                     | xname | Name     | instance('test')/root/item[name=${test}]/label | ${test} |
| text                          | debug | Name is  | ${xname}                                       | ${test} |

### GeoJson Files

An external file in GeoJson format works slightly differently, as it also contains GPS coordinates. This allows ODK Collect to display data on the map as an overlay that can be selected. This lets us make a data extract from OSM data and edit it. In OSM, many buildings are
tagged _building=yes_, as that’s about all you can do when doing remote mapping off satellite imagery. ODK Collect can’t handle polygons yet, so a data extract has to use only POIs. To use a GeoJson file, just change the file name in this example. The only other
difference is that since the GeoJson data file contains GPS coordinates, you can get either a map or a normal selection menu. To get the map view, put **map** in the appearance column.

When using a GeoJson data file, after opening the XForm, you’ll get a button to select an existing POI. That’ll open either the menu, or the map. For the map view, you’ll see blue markers where the existing features are located, touching an icon loads that data into ODK Collect. You can access the values in the OSM data the same as the above example.

## OpenStreetMap Data

For those of use that are OpenStreetMap mappers, we’ve often wanted to be able to edit data in the field. This is possible with mobile apps like [StreetComplete](https://wiki.openstreetmap.org/wiki/StreetComplete) or [Vespucci](https://vespucci.io/), but their presets aren’t focused on humanitarian data collection. Since many features have been added by remote mapping, there are rarely any tags beyond _building=yes_. Until this functionality was added to ODK Collect, the mapper collected a new POI, and just manually merged the data later using an editor like JOSM. Now it’s possible to load data from OSM into ODK Collect. Using an XForm to improve feature data, achieves tag completeness for a feature, as well as limits the tag values to
accepted values.

To create a data extract from OSM, you need to use Overpass Turbo or Postgres. Each tag in OSM becomes a column in an XForm. The column names are how you reference the data from within the XForm. If you are using the OSM data to set the default value for a _select_one_from_file_, then every possible value used for that tag needs to be in the choices sheet, or you get this error, which is _doctor_ is not in the choices for _healthcare_.

There are two data conversion processes required to use OSM in ODK Collect. The first step is producing the data extract. Since my goal is to convert the data from ODK into OSM, I use OSM standard tags in the name column in my survey and choices sheets.

When doing a query to Overpass or Postgres, the column name will conflict, as it’s the same as what is in the survey sheet. So the data extract needs to use something else. For Postgres, this is easy as you can use **AS** in the query to rename the column to whatever you want. I’ve taken to using abbreviations or the OSM tags name. Those variable names are only used internally.

![Placement Map](xlsimages/image2.jpg)

![XPath Error](xlsimages/image1.jpg)

# Converting from OMK to ODK

The OMK mobile app was used for collecting location data using the GPS on the device, or tapping on a basemap. Because that functionality is now in ODK, the usage of the OMK mobile app is not required and because it is unmaintained and it may be unreliable. This section is only useful if you find yourself with an old XForm that you want to edit and reuse, as none of it applies to ODK or Kobo Collect.

## Step 1 - Prepare Data

The first step is to copy the contents of the **osm** sheet into the choices sheet. The other option is to delete the **choices** sheet, and then rename the **osm** sheet to **choices**.

## Step 2 - Migrate Questions

The next step is to migrate the questions. The **osm** keyword in the **survey** sheet is followed by a variable name, for example in this table, **building_tags** is the variable. When looking at the choices sheet, every row using the **building_tag** keyword now has to become a question on the **survey** sheet.

| type              | name         | label         | required |
| ----------------- | ------------ | ------------- | -------- |
| osm building_tags | osm_building | Building Form | yes      |

In the **choices** sheet, we see this existing data.

| list_name     | name              | label                      |
| ------------- | ----------------- | -------------------------- |
| building_tags | name              | Name of this building      |
| building_tags | building:material | What is it made from ?     |
| building_tags | building:roof     | What is the roof made of ? |

Cut & paste these rows from the **choices** sheet into the **survey** sheet. Then prefix the variable with selct_one or select_multiple. Drop the prefix used in the **choices** sheet and
simplify it.

| type                         | name     | label                      |
| ---------------------------- | -------- | -------------------------- |
| text                         | name     | Name of this building      |
| select_one building:material | material | What is it made from ?     |
| select_one building:roof     | roof     | What is the roof made of ? |

## Step 3 - Get Coordinates

The last step is replacing the keyword that used to start OMK, with the ODK way. There are three ODK keywords that can be used to get a location.

- Geopoint - Collect a single location
- Geoshape - Collect at least 3 points and the ends are closed
- Geotrace - Collect a trace of a line

By default these keywords only allow you to get the location of where the user is located. If you want to use a basemap, tap on the screen where you want to get the location, add **placement-map** into the **appearances** column.

After following these three steps, your XLSForm is now converted. Do not use the OMK app anymore.

# XLSForm Suggestions

Since mobile data collection often involves gathering many of the same types of data, setting defaults helps reduce the number of user actions needed to collect data. When collecting multiples of the same type of data, good defaults can record data even when only the location has changed.<|MERGE_RESOLUTION|>--- conflicted
+++ resolved
@@ -2,12 +2,8 @@
 
 ## Document Summary
 
-<<<<<<< HEAD
-This documents the process of improving XForms for better mapper efficiency and stability.
-=======
-This documents the process of improving XLSXForms for better mapper
+This documents the process of improving XForms for better mapper
 efficiency and stability.
->>>>>>> bf563d5e
 
 Read time; 30mins
 
@@ -73,19 +69,10 @@
 
 The mandatory column headers are:
 
-<<<<<<< HEAD
   - **List_name** - This is the name of the list as specified in the **select** type in the _survey_ sheet.
-  - **Name** - This becomes the _value_ for the _tag_ in the OSM output file.
+  - **Name** - This becomes the _value_ of the _tag_ in the OSM output file.
   - **Label** - Refers to what is displayed in the **select** menu.
   - The **label** column header also supports different languages by using a postfix of **::[language](abbreviation)** appended to it, for example **label::Nepali(np)**.
-=======
-- **List_name** - This is the name of the list as specified in the **select** type in the _survey_ sheet.
-- **Name** - This becomes the _value_ of the _tag_ in the OSM output file.
-- **Label** - Refers to what is displayed in the **select** menu.
-- The **label** column header also supports different languages by using a postfix of **::[language](abbreviation)**appended to it, for example **label::Nepali(np)**.
-- <span style="text-decoration:underline;">Settings</span>
-- This is a simple sheet that contains the version of the sheet, and the title of the input form. The version is used by the server and the mobile apps to track changes in the data format, so it should always be updated after changes are made.
->>>>>>> bf563d5e
 
 - Settings
   - This is a simple sheet that contains the version of the sheet, and the title of the input form. The version is used by the server and the mobile apps to track changes in the data format, so it should always be updated after changes are made.
