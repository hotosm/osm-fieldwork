--- conflicted
+++ resolved
@@ -76,23 +76,13 @@
 _survey_ sheet is _waterpoint_. It has several values listed
 underneath. Each of those is for the answer given to the waterpoint
 survey question. If the answer matches the value, it returns both the
-<<<<<<< HEAD
-tag and the value for OSM. An equal sign is used to delimit them.
-=======
 tag and the value for OSM. An equal sign is used to delineate them.
->>>>>>> 2362158f
 
     - waterpoint:
       - well: man_made=water_well
       - natural: natural=water
-
-<<<<<<< HEAD
 Some features have multiple OSM tags for a single survey question's
 answer. To handle this case, all entries are deliminated by a comma.
-=======
-Some features have multiple OSM tags for a single survey question
-answer. To handle this case, all entries are delimited by a comma.
->>>>>>> 2362158f
 
     - power:
       - solar: generator::source=solar,power=generator
