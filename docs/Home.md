# OSM-Fieldwork Project

Osm_Fieldwork is a project for processing data collection using
OpenDataKit into OpenStreetMap format. It includes several utility
programs that automate part of the data flow like creating satellite
imagery basemaps and data extracts from
[OpenStreetMap](https://www.openstreetmap.org) so they can be
used with [ODK Collect](https://www.getodk.org). Many of these steps
are currently a manual process.

## osm_fieldwork

This program converts the data collected from ODK Collect into
the proper OpenStreetMap tagging schema. The conversion is controled
by an YAML file, so easy to modify for other projects. The output is
an OSM XML formatted file for JOSM. No converted data should ever be
uploaded to OSM without validating the conversion in JOSM. To do high
quality conversion from ODK to OSM, it's best to use the XLSForm
library as templates, as everything is designed to work together.

## Installation

To install osm_fieldwork, you can use pip. Here are two options:


- Directly from the main branch:
  `pip install git+https://github.com/hotosm/osm_fieldwork.git`

- Latest on PyPi:
  `pip install Osm_Fieldwork`

### Configure

Osm_Fieldwork can be configured via environment variable:

**LOG_LEVEL**
> If present, will change the log level. Defaults to DEBUG.

**ODK_CENTRAL_URL**
> The URL for an ODKCentral server to connect to.

**ODK_CENTRAL_USER**
> The user for ODKCentral.

**ODK_CENTRAL_PASSWD**
> The password for ODKCentral.

**ODK_CENTRAL_SECURE**
> If set to False, will allow insecure connections to the ODKCentral API. Else defaults to True.

## Usage
### Here's how to use osm_fieldwork:

- First, make sure that your input data is in the correct format. ODK Collect data should be exported as an XLSForm or CSV file.

- Next, create a YAML file that specifies the conversion settings. The YAML file should specify the input file location, the output file location, and any additional conversion settings. Here's an example YAML file:

  `input_file: /path/to/input.csv`

  `output_file: /path/to/output.osm`

  `use_gps_trace: true`

- Once you have your input data and YAML file, you can run osm_fieldwork using the following command:

  `osm_fieldwork convert /path/to/yaml/file.yaml`

- This will generate an OSM XML file that you can open in JOSM to validate the conversion.

### Utility Programs

In addition to osm_fieldwork, the Osm_Fieldwork project includes several utility programs that automate parts of the data flow. Here are descriptions of each program:

- `osm-extract`: This program extracts OpenStreetMap data for a specified area and saves it as an OSM XML file. Here's an example command:

  `osm-extract -b "bbox coordinates" -o /path/to/output.osm`

- `osm-to-geojson`: This program converts an OSM XML file to a GeoJSON file. Here's an example command:

  `osm-to-geojson /path/to/input.osm /path/to/output.geojson`

- `osm-basemap`: This program creates a satellite imagery basemap for a specified area. Here's an example command:

  `osm-basemap -b "bbox coordinates" -z zoom_level -o /path/to/output.tif`

### Best Practices

To ensure the quality of your converted data, here are some best practices to follow:

- Always validate your conversion in JOSM before uploading to OpenStreetMap.

- Use the XLSForm library as templates to ensure that your ODK Collect data is compatible with the conversion process.

- If you're having trouble with the conversion process, try using the utility programs included with Osm_Fieldwork to troubleshoot common issues.

By following these best practices and using the utility programs included with Osm_Fieldwork, you can effectively process data collection from OpenDataKit into OpenStreetMap format. However, please note that while Osm_Fieldwork has been tested and used in various projects, it is still in active development and may have limitations or issues that need to be resolved.

### Examples

Here are some examples of how you can use osm_fieldwork in your projects:

- Convert an XLSForm file to OSM XML:

  `osm_fieldwork convert --xlsform /path/to/xlsform.xlsx --yaml /path/to/output.yaml`

- Convert a CSV file to OSM XML:

  `osm_fieldwork convert --csv /path/to/csvfile.csv --yaml /path/to/output.yaml`

- Convert a form with GPS traces to OSM XML:

  `osm_fieldwork convert --csv /path/to/csvfile.csv --gps /path/to/gpstraces.gpx --yaml /path/to/output.yaml`

- Extract OpenStreetMap data for a specified area:

  `osm-extract -b "bbox coordinates" -o /path/to/output.osm`

### Conclusion
Osm_Fieldwork is a powerful tool for processing data collection from OpenDataKit into OpenStreetMap format. By following the best practices outlined in this documentation and using the utility programs included with Osm_Fieldwork, you can streamline your data collection process and ensure the quality of your converted data. If you have any questions or issues with Osm_Fieldwork, please consult the project's documentation or seek support from the project's community.

## XLSForm library

In the XForms directory is a collection of XLSForms that support the
new HOT data models for humanitarian data collection. These cover
many categories like healthcare, waterpoints, waste distribution,
etc... All of these XLSForms are designed to have an efficient mapper
data flow, edit existing OSM data, and support the data models.

The data models specify the preferred tag values for each data item,
with a goal of both tag completeness and tag correctness. Each data item
is broken down into a basic and extended survey questions when
appropriate.

### What is an XLSForm?
An XLSForm is a spreadsheet-based form design tool that allows you to create complex forms for data collection using a simple and intuitive user interface. With XLSForms, you can easily design and test forms on your computer, then deploy them to mobile devices for data collection using ODK Collect or other data collection tools. XLSForms use a simple and structured format, making it easy for you to share and collaborate on form designs with your team or other organizations.

### Using the XLSForm Library with Osm_Fieldwork
The XLSForms in the XForms directory of the XLSForm Library have been designed to support the HOT data models and have an efficient mapper data flow. These forms also allow for editing of existing OSM data and support the data models, specifying the preferred tag values for each data item with the goal of both tag completeness and tag correctness.

### Here are some examples of how to use the XLSForm Library with Osm_Fieldwork:

- Download an XLSForm from the XForms directory:

  `wget https://github.com/hotosm/xlsform/raw/master/XForms/health_facility_survey_v2.xlsx`

- Convert the XLSForm to OSM XML using osm_fieldwork:

  `osm_fieldwork convert --xlsform /path/to/xlsform.xlsx --yaml /path/to/output.yaml`

- Use the resulting OSM XML file with JOSM or other OSM editors to validate and edit the data before uploading it to OpenStreetMap.

### Conclusion
The XLSForm Library is a valuable resource for organizations involved in humanitarian data collection, as it provides a collection of pre-designed forms that are optimized for efficient mapper data flow and tag completeness/correctness. By using the XLSForm Library with Osm_Fieldwork, you can streamline your data collection process and ensure the quality of your data.

## basemapper.py

This is a program that makes mbtiles basemaps for ODK convert.

basemapper.py is a Python script that is included with the Osm_Fieldwork package. It is a program that automates the process of creating satellite imagery basemaps for use with Osm_Fieldwork. These basemaps can be used to assist data collection in areas with limited internet connectivity, where satellite imagery is the only available source of map data. More
information on this program [is here](docs/programs.md).

### How basemapper.py Works
basemapper.py uses the Mapbox GL JS library to create a web map that includes satellite imagery tiles and overlays from OpenStreetMap. It then uses the Mapbox GL JS API to capture the map viewport and save it as a series of mbtiles files. The resulting mbtiles files can be used as a basemap with Osm_Fieldwork, allowing for offline data collection in areas with limited internet connectivity.

### Using basemapper.py
Here are the basic steps to use basemapper.py:

- Install Osm_Fieldwork if you haven't already:

  `pip install git+https://github.com/hotosm/osm_fieldwork.git`

- Navigate to the Osm_Fieldwork package directory:

  `cd /path/to/osm_fieldwork`

- Run basemapper.py with the following arguments:

  `python basemapper.py --lat=<latitude> --lon=<longitude> --zoom=<zoom_level> --output=<output_directory>`

  `--lat` is the latitude of the center point of the map

  `--lon` is the longitude of the center point of the map

  `--zoom` is the zoom level of the map (between 0 and 22)

  `--output` is the output directory for the mbtiles files

For example, to create a basemap of the area around the city of Kathmandu in Nepal with a zoom level of 16 and save the output files to the directory `/path/to/basemaps`, you would run:

  `python basemapper.py --lat=27.7172 --lon=85.3240 --zoom=16 --output=/path/to/basemaps`

  - Use the resulting mbtiles files with Osm_Fieldwork to create a basemap for offline data collection.

### Conclusion
basemapper.py is a useful tool for creating satellite imagery basemaps for use with Osm_Fieldwork. By automating the process of creating mbtiles files, it saves time and effort for data collection teams working in areas with limited internet connectivity. With basemapper.py and Osm_Fieldwork, organizations can collect data more efficiently and accurately, even in challenging environments.


## make_data_extract.py

This is a program that makes data extracts from OpenStreetMap for ODK
convert.
make_data_extract.py is a Python script that is included with the Osm_Fieldwork package. It is a program that automates the process of creating data extracts from OpenStreetMap for use with Osm_Fieldwork. These extracts can be used to assist data collection in areas where offline maps are needed.
More information on this program [is here](docs/programs.md).

### How make_data_extract.py Works
make_data_extract.py uses the Overpass API to extract data from OpenStreetMap based on specified criteria. The extracted data is saved as a GeoJSON file, which can be used as a data source with Osm_Fieldwork.

### Using make_data_extract.py
Here are the basic steps to use make_data_extract.py:

- Install Osm_Fieldwork if you haven't already:

  `pip install git+https://github.com/hotosm/osm_fieldwork.git`

- Navigate to the Osm_Fieldwork package directory:

  `cd /path/to/osm_fieldwork`

- Run make_data_extract.py with the following arguments:

  `python make_data_extract.py --bbox=<bounding_box> --tags=<tag_filters> --output=<output_directory>`

  `--bbox` is the bounding box of the area to extract data from (in the format `min_lon,min_lat,max_lon,max_lat`)

  `--tags` is a comma-separated list of tag filters to apply to the data extract (for example: `amenity=school,building=yes`)

  `--output` is the output directory for the GeoJSON file

For example, to extract data for schools in the Kathmandu Valley in Nepal and save the output file to the directory `/path/to/data`, you would run:

  `python make_data_extract.py --bbox=85.205,27.596,85.798,28.023 --tags=amenity=school --output=/path/to/data`

- Use the resulting GeoJSON file with Osm_Fieldwork to create a data source for offline data collection.

### Conclusion
<<<<<<< HEAD
make_data_extract.py is a useful tool for creating data extracts from OpenStreetMap for use with Osm_Fieldwork. By automating the process of extracting data based on specified criteria, it saves time and effort for data collection teams working in areas where offline maps are needed. With make_data_extract.py and Osm_Fieldwork, organizations can collect data more efficiently and accurately, even in challenging environments.
=======
make_data_extract.py is a useful tool for creating data extracts from OpenStreetMap for use with ODKConvert. By automating the process of extracting data based on specified criteria, it saves time and effort for data collection teams working in areas where offline maps are needed. With make_data_extract.py and ODKConvert, organizations can collect data more efficiently and accurately, even in challenging environments.

## CSVDump.py
CSVDump.py is a Python script that is part of the ODKConvert package. It is a program that automates the process of converting data from a CSV file into a format that can be used with ODKCollect. This tool can be particularly useful for data collection teams who need to convert data from external sources into a format that can be used in ODKCollect.

### How CSVDump.py Works

CSVDump.py reads data from a CSV file and generates an XLSForm that can be used with ODKCollect. The XLSForm is a spreadsheet that defines the structure of the data to be collected, including the types of questions and the possible answers. Once the XLSForm is generated, it can be uploaded to ODKCollect to create a survey that can be used for data collection.

### Using CSVDump.py

Here are the basic steps to use CSVDump.py:

- Install ODKConvert if you haven't already:

      pip install git+https://github.com/hotosm/odkconvert.git

- Navigate to the ODKConvert package directory:

      cd /path/to/odkconvert

- Run CSVDump.py with the following arguments:

      python CSVDump.py --input=<input_file> --output=<output_directory> --form_id=<form_id> --form_title=<form_title>

  `--input` is the path to the input CSV file.

  `--output` is the output directory for the XLSForm.

  `--form_id` is a unique identifier for the form.

  `--form_title` is the title of the form.

For example, to convert data from a file named `data.csv` and save the resulting XLSForm to the directory `/path/to/forms`, you would run:

python CSVDump.py --input=/path/to/data.csv --output=/path/to/forms --form_id=my_form --form_title="My Form"

    python CSVDump.py --input=/path/to/data.csv --output=/path/to/forms --form_id=my_form --form_title="My Form"

- Upload the resulting XLSForm to ODKCollect to create a survey that can be used for data collection.

### Conclusion

CSVDump.py is a useful tool for converting data from a CSV file into a format that can be used with ODKCollect. By automating the process of generating an XLSForm, it saves time and effort for data collection teams who need to convert data from external sources. With CSVDump.py and ODKCollect, organizations can collect data more efficiently and accurately, streamlining their data collection process.

## odk2csv.py

odk2csv.py is a Python script that is part of the ODKConvert package. It is a program that automates the process of converting ODKCollect data into a CSV file. This tool can be particularly useful for data analysis teams who need to extract data from ODKCollect forms for further processing.

### How odk2csv.py Works

odk2csv.py reads data from an ODKCollect form and generates a CSV file that can be used for data analysis. The CSV file contains the form data, with each row representing a single submission and each column representing a single question in the form. Once the CSV file is generated, it can be opened in a spreadsheet program like Microsoft Excel or Google Sheets for further analysis.

### Using odk2csv.py

Here are the basic steps to use odk2csv.py:

- Install ODKConvert if you haven't already:

      pip install git+https://github.com/hotosm/odkconvert.git

- Navigate to the ODKConvert package directory:

      cd /path/to/odkconvert

- Run odk2csv.py with the following arguments:

      python odk2csv.py --input=<input_file> --output=<output_file>

  `--input` is the path to the ODKCollect form XML file.

  `--output` is the output CSV file.

For example, to convert data from a file named `my_form.xml` and save the resulting CSV file to the directory `/path/to/data`, you would run:

    python odk2csv.py --input=/path/to/my_form.xml --output=/path/to/data/my_form.csv

- Open the resulting CSV file in a spreadsheet program for further analysis.

### Conclusion

odk2csv.py is a useful tool for converting ODKCollect data into a format that can be used for data analysis. By automating the process of generating a CSV file, it saves time and effort for data analysis teams who need to extract data from ODKCollect forms. With odk2csv.py and a spreadsheet program, organizations can analyze their ODKCollect data more efficiently and accurately, streamlining their data analysis process.

## ODKDump.py

ODKDump.py is a Python script that is part of the ODKConvert package. It is a program that allows you to dump the contents of an ODK Collect instance file into a readable format. This tool can be particularly useful for troubleshooting issues with ODKCollect data or for verifying that the data is being collected correctly.

### How ODKDump.py Works

ODKDump.py reads data from an ODK Collect instance file and generates a text file that contains a human-readable version of the data. The output file contains detailed information about each submission, including the submission date, the form ID, and the values of all the questions in the form.

### Using ODKDump.py

Here are the basic steps to use ODKDump.py:

- Install ODKConvert if you haven't already:

      pip install git+https://github.com/hotosm/odkconvert.git

- Navigate to the ODKConvert package directory:

      cd /path/to/odkconvert

- Run ODKDump.py with the following arguments:

      python ODKDump.py --input=<input_file> --output=<output_file>

  `--input` is the path to the ODKCollect instance file.

  `--output` is the output text file.

For example, to dump data from a file named `my_form_instance.xml` and save the resulting text file to the directory `/path/to/data`, you would run:

    python ODKDump.py --input=/path/to/my_form_instance.xml --output=/path/to/data/my_form_dump.txt

- Open the resulting text file in a text editor for review.

### Conclusion

ODKDump.py is a useful tool for dumping the contents of an ODKCollect instance file into a human-readable format. By providing detailed information about each submission, it allows for easier troubleshooting and verification of data collection processes. With ODKDump.py and a text editor, organizations can review their ODKCollect data more efficiently and accurately, improving their data collection processes.
>>>>>>> bf563d5e
<|MERGE_RESOLUTION|>--- conflicted
+++ resolved
@@ -1,6 +1,6 @@
-# OSM-Fieldwork Project
-
-Osm_Fieldwork is a project for processing data collection using
+# ODK Convert Project
+
+Osm-Fieldwork is a project for processing data collection using
 OpenDataKit into OpenStreetMap format. It includes several utility
 programs that automate part of the data flow like creating satellite
 imagery basemaps and data extracts from
@@ -8,115 +8,150 @@
 used with [ODK Collect](https://www.getodk.org). Many of these steps
 are currently a manual process.
 
-## osm_fieldwork
+All of the programs in osm-fieldwork are designed to function as the
+backend of a webpage, but to also work standalone and offline. The
+standalone functionality are simple command line programs run in a
+terminal. They were originally created for producing emergency
+response maps in the Western United States, which is explained in this
+talk from SOTM-US 2022 titled [OSM For
+Firefighting](https://www.youtube.com/watch?v=qgk9al1rluE). Much of
+the tech and usage is explained in these [tech
+briefs](https://www.senecass.com/projects/Mapping/tech/). Currently
+these are now part of the backend for the [Field Mapping Tasking Manager](
+https://github.com/hotosm/fmtm/wiki) project at
+[HOT](https://www.hotosm.org).
+
+## Installation
+
+To install osm-fieldwork, you can use pip. Here are two options:
+
+- Directly from the main branch:
+  `pip install git+https://github.com/hotosm/osm-fieldwork.git`
+
+- Latest on PyPi:
+  `pip install Osm-Fieldwork`
+
+### Configure
+
+Osm-Fieldwork can be configured using a simple config
+($HOME/.osm-fieldwork)file in your home directory, or using environment
+variables.
+
+#### Config file
+
+The config file is uswd to store the credentials to access an ODK
+Central server. You must have an account on the Central server of
+course for this to work. That file looks like this:
+
+	url=https://foo.org
+	user=foo@bar.org
+	passwd=arfood
+
+#### Environment Variables
+
+**LOG_LEVEL**
+> If present, will change the log level. Defaults to DEBUG.
+
+**ODK_CENTRAL_URL**
+> The URL for an ODKCentral server to connect to.
+
+**ODK_CENTRAL_USER**
+> The user for ODKCentral.
+
+**ODK_CENTRAL_PASSWD**
+> The password for ODKCentral.
+
+**ODK_CENTRAL_SECURE**
+> If set to False, will allow insecure connections to the ODKCentral API. Else defaults to True.
+
+# Utility Programs
+
+These programs are more fully documented [in this](docs/programs.md)
+file. This is just a short overview.
+
+## CSVDump.py
 
 This program converts the data collected from ODK Collect into
 the proper OpenStreetMap tagging schema. The conversion is controled
-by an YAML file, so easy to modify for other projects. The output is
-an OSM XML formatted file for JOSM. No converted data should ever be
-uploaded to OSM without validating the conversion in JOSM. To do high
-quality conversion from ODK to OSM, it's best to use the XLSForm
-library as templates, as everything is designed to work together.
-
-## Installation
-
-To install osm_fieldwork, you can use pip. Here are two options:
-
-
-- Directly from the main branch:
-  `pip install git+https://github.com/hotosm/osm_fieldwork.git`
-
-- Latest on PyPi:
-  `pip install Osm_Fieldwork`
-
-### Configure
-
-Osm_Fieldwork can be configured via environment variable:
-
-**LOG_LEVEL**
-> If present, will change the log level. Defaults to DEBUG.
-
-**ODK_CENTRAL_URL**
-> The URL for an ODKCentral server to connect to.
-
-**ODK_CENTRAL_USER**
-> The user for ODKCentral.
-
-**ODK_CENTRAL_PASSWD**
-> The password for ODKCentral.
-
-**ODK_CENTRAL_SECURE**
-> If set to False, will allow insecure connections to the ODKCentral API. Else defaults to True.
-
-## Usage
-### Here's how to use osm_fieldwork:
-
-- First, make sure that your input data is in the correct format. ODK Collect data should be exported as an XLSForm or CSV file.
-
-- Next, create a YAML file that specifies the conversion settings. The YAML file should specify the input file location, the output file location, and any additional conversion settings. Here's an example YAML file:
-
-  `input_file: /path/to/input.csv`
-
-  `output_file: /path/to/output.osm`
-
-  `use_gps_trace: true`
-
-- Once you have your input data and YAML file, you can run osm_fieldwork using the following command:
-
-  `osm_fieldwork convert /path/to/yaml/file.yaml`
-
-- This will generate an OSM XML file that you can open in JOSM to validate the conversion.
-
-### Utility Programs
-
-In addition to osm_fieldwork, the Osm_Fieldwork project includes several utility programs that automate parts of the data flow. Here are descriptions of each program:
-
-- `osm-extract`: This program extracts OpenStreetMap data for a specified area and saves it as an OSM XML file. Here's an example command:
-
-  `osm-extract -b "bbox coordinates" -o /path/to/output.osm`
-
-- `osm-to-geojson`: This program converts an OSM XML file to a GeoJSON file. Here's an example command:
-
-  `osm-to-geojson /path/to/input.osm /path/to/output.geojson`
-
-- `osm-basemap`: This program creates a satellite imagery basemap for a specified area. Here's an example command:
-
-  `osm-basemap -b "bbox coordinates" -z zoom_level -o /path/to/output.tif`
-
-### Best Practices
-
-To ensure the quality of your converted data, here are some best practices to follow:
+by an
+[YAML](https://github.com/hotosm/osm-fieldwork/blob/main/osm-fieldwork/xforms.yaml)
+file, so easy to modify for other projects. The output are two files,
+one is suitable for OSM,and is in OSM XML format. The other
+No converted data should ever be uploaded to OSM without validating
+the conversion in JOSM. To do efficient conversion from ODK to OSM,
+it's best to use the XLSForm library as templates, as everything is
+designed to work together. 
+
+## basemapper.py
+
+This program creates basemaps of satellite imagery, and produces files
+in mbtiles format for [ODK
+Collect](https://docs.getodk.org/collect-intro/) and sqlitedb files
+for [Osmand](https://osmand.net/). Imagery basemaps are very useful
+when the map data is lacking.or in ODK Collect, selecting the corrent
+location instead of where you are standing. The basemaps Osmand are
+very useful of navigation where the map data is lacking. Imageruy
+vanbe downloaded from
+[ERSI](https://www.arcgis.com/home/item.html?id=10df2279f9684e4a9f6a7f08febac2a9#!),
+[Bing](https://www.arcgis.com/home/webmap/viewer.html?webmap=8651e4d585654f6b955564efe44d04e5#!),
+[USGS Topo maps](https://apps.nationalmap.gov/datasets/), or [Open
+Aerial Map](https://openaerialmap.org/)
+
+## make_data_extract.py
+
+This program makes data extracts from
+[OpenStreetMap](https://www.openstreetmap.org) data. Multiple input
+sources are supported, a local postgresql database, the HOT maintained
+[Underpass](https://galaxy.hotosm.org/) database, or
+[Overpass](https://overpass-turbo.eu). 
+
+## odk2csv.py
+
+This program is used when working offline for extended periods. This
+converts the ODK XML format on your mobile device into the same CSV
+format used for submissions downloaded from [ODK
+Central](https://docs.getodk.org/central-intro/)
+
+## odk_client.py
+
+This program is a simple command line client to an ODK Central
+server. This allows you to list projects, appusers, tasks, and
+submissions. You can also delete projects, tasks, and appusers, but
+this should only be [used by
+developers](https://en.wikipedia.org/wiki/With_great_power_comes_great_responsibility)
+as it does direct database access, and you could loose all your data.
+
+## filter_data.py
+
+This program is used to support humanitariam data models. It extracts
+the tags and values from the [data models
+document](osm-fieldwork/data_models/Impact Areas - Data Models V1.1.xlsx)
+developed by HOT, and compares those to the taginfo database to help
+fine tune what data goes into OSM or the private output data. This is
+to not flood OSM with obscure tags that aren't supported by the
+community. It also filters data extracts so they work with ODK
+Collect.
+
+# Best Practices
+
+To ensure the quality of your converted data, here are some best
+practices to follow: 
 
 - Always validate your conversion in JOSM before uploading to OpenStreetMap.
 
-- Use the XLSForm library as templates to ensure that your ODK Collect data is compatible with the conversion process.
-
-- If you're having trouble with the conversion process, try using the utility programs included with Osm_Fieldwork to troubleshoot common issues.
-
-By following these best practices and using the utility programs included with Osm_Fieldwork, you can effectively process data collection from OpenDataKit into OpenStreetMap format. However, please note that while Osm_Fieldwork has been tested and used in various projects, it is still in active development and may have limitations or issues that need to be resolved.
-
-### Examples
-
-Here are some examples of how you can use osm_fieldwork in your projects:
-
-- Convert an XLSForm file to OSM XML:
-
-  `osm_fieldwork convert --xlsform /path/to/xlsform.xlsx --yaml /path/to/output.yaml`
-
-- Convert a CSV file to OSM XML:
-
-  `osm_fieldwork convert --csv /path/to/csvfile.csv --yaml /path/to/output.yaml`
-
-- Convert a form with GPS traces to OSM XML:
-
-  `osm_fieldwork convert --csv /path/to/csvfile.csv --gps /path/to/gpstraces.gpx --yaml /path/to/output.yaml`
-
-- Extract OpenStreetMap data for a specified area:
-
-  `osm-extract -b "bbox coordinates" -o /path/to/output.osm`
-
-### Conclusion
-Osm_Fieldwork is a powerful tool for processing data collection from OpenDataKit into OpenStreetMap format. By following the best practices outlined in this documentation and using the utility programs included with Osm_Fieldwork, you can streamline your data collection process and ensure the quality of your converted data. If you have any questions or issues with Osm_Fieldwork, please consult the project's documentation or seek support from the project's community.
+- Use the XLSForm library as templates to ensure that your ODK Collect
+data is compatible with the conversion process. 
+
+- If you're having trouble with the conversion process, try using the
+utility programs included with Osm-Fieldwork to troubleshoot common
+issues. 
+
+By following these best practices and using the utility programs
+included with Osm-Fieldwork, you can effectively process data collection
+from OpenDataKit into OpenStreetMap format. However, please note that
+while Osm-Fieldwork has been tested and used in various projects, it is
+still in active development and may have limitations or issues that
+need to be resolved.
 
 ## XLSForm library
 
@@ -132,228 +167,46 @@
 appropriate.
 
 ### What is an XLSForm?
-An XLSForm is a spreadsheet-based form design tool that allows you to create complex forms for data collection using a simple and intuitive user interface. With XLSForms, you can easily design and test forms on your computer, then deploy them to mobile devices for data collection using ODK Collect or other data collection tools. XLSForms use a simple and structured format, making it easy for you to share and collaborate on form designs with your team or other organizations.
-
-### Using the XLSForm Library with Osm_Fieldwork
-The XLSForms in the XForms directory of the XLSForm Library have been designed to support the HOT data models and have an efficient mapper data flow. These forms also allow for editing of existing OSM data and support the data models, specifying the preferred tag values for each data item with the goal of both tag completeness and tag correctness.
-
-### Here are some examples of how to use the XLSForm Library with Osm_Fieldwork:
+
+An XLSForm is a spreadsheet-based form design tool that allows you to
+create complex forms for data collection using a simple and intuitive
+user interface. With XLSForms, you can easily design and test forms on
+your computer, then deploy them to mobile devices for data collection
+using ODK Collect or other data collection tools. XLSForms use a
+simple and structured format, making it easy for you to share and
+collaborate on form designs with your team or other organizations. 
+
+### Using the XLSForm Library with Osm-Fieldwork
+The XLSForms in the XForms directory of the XLSForm Library have been
+designed to support the HOT data models and have an efficient mapper
+data flow. These forms also allow for editing of existing OSM data and
+support the data models, specifying the preferred tag values for each
+data item with the goal of both tag completeness and tag correctness.
+
+### Here are some examples of how to use the XLSForm Library with Osm-Fieldwork:
 
 - Download an XLSForm from the XForms directory:
 
-  `wget https://github.com/hotosm/xlsform/raw/master/XForms/health_facility_survey_v2.xlsx`
-
-- Convert the XLSForm to OSM XML using osm_fieldwork:
-
-  `osm_fieldwork convert --xlsform /path/to/xlsform.xlsx --yaml /path/to/output.yaml`
-
-- Use the resulting OSM XML file with JOSM or other OSM editors to validate and edit the data before uploading it to OpenStreetMap.
+	wget https://github.com/hotosm/xlsform/raw/master/XForms/buildings.xls
+
+- Convert the XLSForm to OSM XML using CSVDump:
+
+- Use the resulting OSM XML file with JOSM or other OSM editors to
+validate and edit the data before uploading it to OpenStreetMap. 
 
 ### Conclusion
-The XLSForm Library is a valuable resource for organizations involved in humanitarian data collection, as it provides a collection of pre-designed forms that are optimized for efficient mapper data flow and tag completeness/correctness. By using the XLSForm Library with Osm_Fieldwork, you can streamline your data collection process and ensure the quality of your data.
-
-## basemapper.py
-
-This is a program that makes mbtiles basemaps for ODK convert.
-
-basemapper.py is a Python script that is included with the Osm_Fieldwork package. It is a program that automates the process of creating satellite imagery basemaps for use with Osm_Fieldwork. These basemaps can be used to assist data collection in areas with limited internet connectivity, where satellite imagery is the only available source of map data. More
-information on this program [is here](docs/programs.md).
-
-### How basemapper.py Works
-basemapper.py uses the Mapbox GL JS library to create a web map that includes satellite imagery tiles and overlays from OpenStreetMap. It then uses the Mapbox GL JS API to capture the map viewport and save it as a series of mbtiles files. The resulting mbtiles files can be used as a basemap with Osm_Fieldwork, allowing for offline data collection in areas with limited internet connectivity.
-
-### Using basemapper.py
-Here are the basic steps to use basemapper.py:
-
-- Install Osm_Fieldwork if you haven't already:
-
-  `pip install git+https://github.com/hotosm/osm_fieldwork.git`
-
-- Navigate to the Osm_Fieldwork package directory:
-
-  `cd /path/to/osm_fieldwork`
-
-- Run basemapper.py with the following arguments:
-
-  `python basemapper.py --lat=<latitude> --lon=<longitude> --zoom=<zoom_level> --output=<output_directory>`
-
-  `--lat` is the latitude of the center point of the map
-
-  `--lon` is the longitude of the center point of the map
-
-  `--zoom` is the zoom level of the map (between 0 and 22)
-
-  `--output` is the output directory for the mbtiles files
-
-For example, to create a basemap of the area around the city of Kathmandu in Nepal with a zoom level of 16 and save the output files to the directory `/path/to/basemaps`, you would run:
-
-  `python basemapper.py --lat=27.7172 --lon=85.3240 --zoom=16 --output=/path/to/basemaps`
-
-  - Use the resulting mbtiles files with Osm_Fieldwork to create a basemap for offline data collection.
-
-### Conclusion
-basemapper.py is a useful tool for creating satellite imagery basemaps for use with Osm_Fieldwork. By automating the process of creating mbtiles files, it saves time and effort for data collection teams working in areas with limited internet connectivity. With basemapper.py and Osm_Fieldwork, organizations can collect data more efficiently and accurately, even in challenging environments.
-
-
-## make_data_extract.py
-
-This is a program that makes data extracts from OpenStreetMap for ODK
-convert.
-make_data_extract.py is a Python script that is included with the Osm_Fieldwork package. It is a program that automates the process of creating data extracts from OpenStreetMap for use with Osm_Fieldwork. These extracts can be used to assist data collection in areas where offline maps are needed.
-More information on this program [is here](docs/programs.md).
-
-### How make_data_extract.py Works
-make_data_extract.py uses the Overpass API to extract data from OpenStreetMap based on specified criteria. The extracted data is saved as a GeoJSON file, which can be used as a data source with Osm_Fieldwork.
-
-### Using make_data_extract.py
-Here are the basic steps to use make_data_extract.py:
-
-- Install Osm_Fieldwork if you haven't already:
-
-  `pip install git+https://github.com/hotosm/osm_fieldwork.git`
-
-- Navigate to the Osm_Fieldwork package directory:
-
-  `cd /path/to/osm_fieldwork`
-
-- Run make_data_extract.py with the following arguments:
-
-  `python make_data_extract.py --bbox=<bounding_box> --tags=<tag_filters> --output=<output_directory>`
-
-  `--bbox` is the bounding box of the area to extract data from (in the format `min_lon,min_lat,max_lon,max_lat`)
-
-  `--tags` is a comma-separated list of tag filters to apply to the data extract (for example: `amenity=school,building=yes`)
-
-  `--output` is the output directory for the GeoJSON file
-
-For example, to extract data for schools in the Kathmandu Valley in Nepal and save the output file to the directory `/path/to/data`, you would run:
-
-  `python make_data_extract.py --bbox=85.205,27.596,85.798,28.023 --tags=amenity=school --output=/path/to/data`
-
-- Use the resulting GeoJSON file with Osm_Fieldwork to create a data source for offline data collection.
-
-### Conclusion
-<<<<<<< HEAD
-make_data_extract.py is a useful tool for creating data extracts from OpenStreetMap for use with Osm_Fieldwork. By automating the process of extracting data based on specified criteria, it saves time and effort for data collection teams working in areas where offline maps are needed. With make_data_extract.py and Osm_Fieldwork, organizations can collect data more efficiently and accurately, even in challenging environments.
-=======
-make_data_extract.py is a useful tool for creating data extracts from OpenStreetMap for use with ODKConvert. By automating the process of extracting data based on specified criteria, it saves time and effort for data collection teams working in areas where offline maps are needed. With make_data_extract.py and ODKConvert, organizations can collect data more efficiently and accurately, even in challenging environments.
-
-## CSVDump.py
-CSVDump.py is a Python script that is part of the ODKConvert package. It is a program that automates the process of converting data from a CSV file into a format that can be used with ODKCollect. This tool can be particularly useful for data collection teams who need to convert data from external sources into a format that can be used in ODKCollect.
-
-### How CSVDump.py Works
-
-CSVDump.py reads data from a CSV file and generates an XLSForm that can be used with ODKCollect. The XLSForm is a spreadsheet that defines the structure of the data to be collected, including the types of questions and the possible answers. Once the XLSForm is generated, it can be uploaded to ODKCollect to create a survey that can be used for data collection.
-
-### Using CSVDump.py
-
-Here are the basic steps to use CSVDump.py:
-
-- Install ODKConvert if you haven't already:
-
-      pip install git+https://github.com/hotosm/odkconvert.git
-
-- Navigate to the ODKConvert package directory:
-
-      cd /path/to/odkconvert
-
-- Run CSVDump.py with the following arguments:
-
-      python CSVDump.py --input=<input_file> --output=<output_directory> --form_id=<form_id> --form_title=<form_title>
-
-  `--input` is the path to the input CSV file.
-
-  `--output` is the output directory for the XLSForm.
-
-  `--form_id` is a unique identifier for the form.
-
-  `--form_title` is the title of the form.
-
-For example, to convert data from a file named `data.csv` and save the resulting XLSForm to the directory `/path/to/forms`, you would run:
-
-python CSVDump.py --input=/path/to/data.csv --output=/path/to/forms --form_id=my_form --form_title="My Form"
-
-    python CSVDump.py --input=/path/to/data.csv --output=/path/to/forms --form_id=my_form --form_title="My Form"
-
-- Upload the resulting XLSForm to ODKCollect to create a survey that can be used for data collection.
-
-### Conclusion
-
-CSVDump.py is a useful tool for converting data from a CSV file into a format that can be used with ODKCollect. By automating the process of generating an XLSForm, it saves time and effort for data collection teams who need to convert data from external sources. With CSVDump.py and ODKCollect, organizations can collect data more efficiently and accurately, streamlining their data collection process.
-
-## odk2csv.py
-
-odk2csv.py is a Python script that is part of the ODKConvert package. It is a program that automates the process of converting ODKCollect data into a CSV file. This tool can be particularly useful for data analysis teams who need to extract data from ODKCollect forms for further processing.
-
-### How odk2csv.py Works
-
-odk2csv.py reads data from an ODKCollect form and generates a CSV file that can be used for data analysis. The CSV file contains the form data, with each row representing a single submission and each column representing a single question in the form. Once the CSV file is generated, it can be opened in a spreadsheet program like Microsoft Excel or Google Sheets for further analysis.
-
-### Using odk2csv.py
-
-Here are the basic steps to use odk2csv.py:
-
-- Install ODKConvert if you haven't already:
-
-      pip install git+https://github.com/hotosm/odkconvert.git
-
-- Navigate to the ODKConvert package directory:
-
-      cd /path/to/odkconvert
-
-- Run odk2csv.py with the following arguments:
-
-      python odk2csv.py --input=<input_file> --output=<output_file>
-
-  `--input` is the path to the ODKCollect form XML file.
-
-  `--output` is the output CSV file.
-
-For example, to convert data from a file named `my_form.xml` and save the resulting CSV file to the directory `/path/to/data`, you would run:
-
-    python odk2csv.py --input=/path/to/my_form.xml --output=/path/to/data/my_form.csv
-
-- Open the resulting CSV file in a spreadsheet program for further analysis.
-
-### Conclusion
-
-odk2csv.py is a useful tool for converting ODKCollect data into a format that can be used for data analysis. By automating the process of generating a CSV file, it saves time and effort for data analysis teams who need to extract data from ODKCollect forms. With odk2csv.py and a spreadsheet program, organizations can analyze their ODKCollect data more efficiently and accurately, streamlining their data analysis process.
-
-## ODKDump.py
-
-ODKDump.py is a Python script that is part of the ODKConvert package. It is a program that allows you to dump the contents of an ODK Collect instance file into a readable format. This tool can be particularly useful for troubleshooting issues with ODKCollect data or for verifying that the data is being collected correctly.
-
-### How ODKDump.py Works
-
-ODKDump.py reads data from an ODK Collect instance file and generates a text file that contains a human-readable version of the data. The output file contains detailed information about each submission, including the submission date, the form ID, and the values of all the questions in the form.
-
-### Using ODKDump.py
-
-Here are the basic steps to use ODKDump.py:
-
-- Install ODKConvert if you haven't already:
-
-      pip install git+https://github.com/hotosm/odkconvert.git
-
-- Navigate to the ODKConvert package directory:
-
-      cd /path/to/odkconvert
-
-- Run ODKDump.py with the following arguments:
-
-      python ODKDump.py --input=<input_file> --output=<output_file>
-
-  `--input` is the path to the ODKCollect instance file.
-
-  `--output` is the output text file.
-
-For example, to dump data from a file named `my_form_instance.xml` and save the resulting text file to the directory `/path/to/data`, you would run:
-
-    python ODKDump.py --input=/path/to/my_form_instance.xml --output=/path/to/data/my_form_dump.txt
-
-- Open the resulting text file in a text editor for review.
-
-### Conclusion
-
-ODKDump.py is a useful tool for dumping the contents of an ODKCollect instance file into a human-readable format. By providing detailed information about each submission, it allows for easier troubleshooting and verification of data collection processes. With ODKDump.py and a text editor, organizations can review their ODKCollect data more efficiently and accurately, improving their data collection processes.
->>>>>>> bf563d5e
+
+The XLSForm Library is a valuable resource for organizations involved
+in humanitarian data collection, as it provides a collection of
+pre-designed forms that are optimized for efficient mapper data flow
+and tag completeness/correctness. By using the XLSForm Library with
+Osm-Fieldwork, you can streamline your data collection process and ensure
+the quality of your data. 
+
+Osm-Fieldwork is a powerful tool for processing data collection from
+OpenDataKit into OpenStreetMap format. By following the best practices
+outlined in this documentation and using the utility programs included
+with Osm-Fieldwork, you can streamline your data collection process and
+ensure the quality of your converted data. If you have any questions
+or issues with osm-fieldwork, please consult the project's documentation
+or seek support from the project's community.