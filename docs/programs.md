# ODK Convert Utility Programs

ODK Convert contains a few standalone utility programs for converting
data from ODK Collect and the ODK Central server, and a few support
modules.

## make_data_extract.py
The `make_data_extract.py` program is used to extract OpenStreetMap (OSM) data for use with the `select_one_from_file` function in ODK Collect. This function allows users to select from a list of options generated from an external file. The `make_data_extract.py` program creates a data extract that can be used as an external file with the `select_one_from_file` function. The data extract can be created using Overpass Turbo or a Postgres database.

To use the new `select_one_from_file` for editing existing OSM data you
need to produce a data extract from OSM. This can be done in several
ways, but needed to be automated to be used for FMTM.

    options:
     -h, --help            show this help message and exit
     -v, --verbose         verbose output
     -o, --overpass        Use Overpass Turbo
     -p, --postgres        Use a postgres database
     -g GEOJSON, --geojson GEOJSON Name of the GeoJson output file
        -i INFILE, --infile INFILE  Use a data file
     -dn DBNAME, --dbname DBNAME Database name
     -dh DBHOST, --dbhost DBHOST Database host
     -b BOUNDARY, --boundary BOUNDARY  Boundary polygon to limit the data size
     -c {buildings,amenities}, --category {buildings,amenities}
                        Which category to extract


## Examples
### Overpass Turbo:
The `--overpass` option uses Overpass Turbo to extract OSM data. By default, the program extracts the `buildings` category of OSM data. The size of the extracted data can be limited using the `--boundary` option. The program outputs the data in GeoJSON format.

### Example:

    ./make_data_extract.py --overpass --boundary mycounty.geojson -g mycounty_buildings.geojson

This example uses Overpass Turbo to extract the `buildings` category of OSM data within the boundary specified in the `mycounty.geojson` file. The program outputs the data in GeoJSON format to a file named `mycounty_buildings.geojson`.

### Postgres Database:
The --postgres option uses a Postgres database to extract OSM data. By default, the program uses localhost as the database host. The name of the database can be specified using the --dbname option. The program extracts the buildings category of OSM data by default. The size of the extracted data can be limited using the --boundary option. The program outputs the data in GeoJSON format.

### Example:

    ./make_data_extract.py --postgres -dn colorado --boundary mycounty.geojson -g mycounty_buildings.geojson

This example extracts the `buildings` category of OSM data from a Postgres database named `colorado`. The program limits the size of the extracted data to the boundary specified in the `mycounty.geojson` file. The program outputs the data in GeoJSON format to a file named `mycounty_buildings.geojson`.

### Input File:

The `--infile` option can be used to specify an input file in OSM XML, OSM PBF, or GeoJSON format. The program extracts the `buildings` category of OSM data by default. The program outputs the data in GeoJSON format.

### Example:

    ./make_data_extract.py --infile mydata.osm.pbf -g mydata_buildings.geojson

This example extracts the `buildings` category of OSM data from an input file in OSM PBF format named `mydata.osm.pbf`. The program outputs the data in GeoJSON format to a file named `mydata_buildings.geojson`.

### Category:

The `--category` option can be used to specify which category of OSM data to extract. The program supports two categories: `buildings` and `amenities`.

### Example:

    ./make_data_extract.py --overpass --boundary mycounty.geojson --category amenities -g mycounty_amenities.geojson

This example uses Overpass Turbo to extract the `amenities` category of OSM data within the boundary specified in the `mycounty.geojson` file. The program outputs the data in GeoJSON format to a file named `mycounty_amenities.geojson`.

### Boundary:

The `--boundary` option can be used to specify a polygon boundary to limit the size of the extracted data. The boundary can be specified in GeoJSON format.

Example:

    ./make_data_extract.py --postgres -dn colorado --category buildings --boundary mycounty.geojson -g mycounty_buildings.geojson

This example extracts the `buildings` category of OSM data from a Postgres database named `colorado`. The program limits the size of the extracted data to the boundary specified in the `mycounty.geojson` file. The program outputs the data in GeoJSON format to a file named `mycounty_buildings.geojson`.

### Output File Format:

The program outputs the extracted OSM data in GeoJSON format. The name of the output file can be specified using the `--geojson option`. If the option is not specified, the program uses the input file name with `_buildings.geojson` appended to it.

    ./make_data_extract.py --overpass --boundary mycounty.geojson -g mycounty_buildings.geojson

This example uses Overpass Turbo to extract the `buildings` category of OSM data within the boundary specified in the `mycounty.geojson` file. The program outputs the data in GeoJSON format to a file named `mycounty_buildings.geojson`.

## File Formats

<<<<<<< HEAD
OpenDataKit has 3 file formats. The primary one is the source file,
which is in XLSX format, and follows the XLSXForm specification. This
file is edited using a spreadsheet program, and convert using the
xls2xform program. That conversion produces an ODK XML file. That file
is used by ODK Collect to create the input forms for the mobile
app. When using ODK Collect, the output file is another XML format,
unique to ODK Collect. These are the data collection instances.

The ODK server, ODK Central supports the downloading of XForms to the
mobile app, and also supports downloading the collected data. The only
output format is CSV.
=======
OpenDataKit has 3 file formats. The primary one is the source file, which is in XLSX format, and follows the XLSXForm specification. This file is edited using a spreadsheet program, and convert using the xls2xform program. That conversion products an ODK XML file. That file is used by ODK Collect to create the input forms for the mobile app. When using ODK Collect, the output file is another XML format, unique to ODK Collect. These are the data collection instances.

The ODK server, ODK Central supports the downloading of XForms to the mobile app, and also supports downloading the collected data. The only output format is CSV.
>>>>>>> b4bbf1f3

## CSVDump.py

CSVDump.py is a Python script that converts a CSV file downloaded from ODK Central to OpenStreetMap (OSM) XML format. The tool can be useful for users who want to work with OpenStreetMap data and want to convert ODK Central data into a compatible format.



    options:
     -h, --help                   - show this help message and exit
     -v, --verbose                - verbose output
     -i CSVFILE, --infile CSVFILE - Specifies the path and filename of the input CSV file downloaded from ODK Central. This option is required for the program to run.

### Examples:

To convert a CSV file named "survey_data.csv" located in the current working directory, the following command can be used:

    python CSVDump.py -i survey_data.csv

To enable verbose output during the conversion process, the following command can be used:

    python CSVDump.py -i survey_data.csv -v

### Input Format:

CSVDump.py expects an input file in CSV format downloaded from ODK Central. The CSV file should have a header row with column names that correspond to the survey questions. Each row in the CSV file should contain a response to the survey questions, with each column representing a different question.

### Output Format:

The output of CSVDump.py is an OSM XML file that can be used with OpenStreetMap data tools and services. The converted OSM XML file will have tags for each survey question in the CSV file, as well as any metadata associated with the survey. The format of the OSM XML file generated by CSVDump.py is compatible with other OpenStreetMap data tools and services.

### Limitations:

- CSVDump.py only supports CSV files downloaded from ODK Central. Other CSV files may not be compatible with the tool.
- The tool only supports simple data types such as strings, numbers, and dates. Complex data types such as arrays and nested structures are not supported.

## odk2csv.py

odk2csv.py is a command-line tool that is part of the odkconvert package. Its main purpose is to convert an Open Data Kit (ODK) XML instance file to CSV format, which can be easily imported into ODK Central for analysis.

    options:
     -h, --help                       - show this help message and exit
     -v, --verbose                    - verbose output
     -i INSTANCE, --instance INSTANCE - The instance file from ODK Collect

<<<<<<< HEAD
These are the modules containing support functions. These need to be
loaded into the python package manager, pip, before they can be
used. For debugging purposes, these can be run from the command line as
well.
=======
These are the modules containing support functions. These need to be loaded into the python package managber, pip, before they can be used. For debugging purposes these can be run from the command line as well.
>>>>>>> b4bbf1f3

To install these from the source tree, you can either install manually,

     pip install -e .

or run the python setup program

     python setup.py install

Once you have the odkconvert package installed, you can use odk2csv.py to convert an ODK XML instance file to CSV format. Here's an example command:

    odk2csv.py -i path/to/my_survey.xml

In this example, `my_survey.xml` is the ODK XML instance file that we want to convert to CSV format. After running the command, odk2csv.py will create a new CSV file in the same directory as the XML instance file. The CSV file will have the same name as the XML instance file but with a .csv file extension.

For instance, if the XML instance file is named "my_survey.xml", the output CSV file will be named "my_survey.csv".

If you want to see more detailed information during the conversion process, you can use the `-v` or `--verbose` option. Here's an example command that enables verbose output:

    odk2csv.py -i path/to/my_survey.xml -v

In this example, odk2csv.py will display more detailed information about the conversion process, such as the number of rows and columns in the CSV file.

## ODKDump.py

ODKDump.py is a Python script that is part of the ODKConvert toolset for converting Open Data Kit (ODK) data into various formats. It is used to dump the contents of an ODK Collect instance file into a readable format. This script takes several command line options that modify its behavior:

    options:
     -h, --help              - show this help message and exit
     -v, --verbose           - verbose output
     -i, --instance INSTANCE - The instance file from ODK Collect
     -x, --xform XFORM       - Load an alternal conversion file
     -o, --outdir            - The directory for the output file

-h or --help: This option displays the help message and exits. To use this option, run the following command:

    python ODKDump.py -h

-v or --verbose: This option enables verbose output, which displays more detailed information about the conversion process. To use this option, run the following command:

    python ODKDump.py -v -i path/to/instance.xml

-i or --instance: This option specifies the instance file created in ODK Collect that should be converted. The path to the instance file should be provided as the argument for this option. To use this option, run the following command:

    python ODKDump.py -i path/to/instance.xml

-x or --xform: This option allows users to load an alternate conversion file. By default, ODKDump.py uses a conversion file named odk_common.xsl. However, users can specify an alternate conversion file using this option. The path to the alternate conversion file should be provided as the argument for this option. To use this option, run the following command:

    python ODKDump.py -x path/to/alternate_conversion_file.xsl -i path/to/instance.xml

-o or --outdir: This option specifies the output directory for the converted file. By default, the converted file is saved in the same directory as the instance file. However, users can specify an output directory using this option. The path to the output directory should be provided as the argument for this option. To use this option, run the following command:

    python ODKDump.py -o path/to/output/directory -i path/to/instance.xml

Note that the -i or --instance option is required for all commands, as it specifies the instance file that should be converted. Additionally, the -x or --xform option is optional and should only be used if an alternate conversion file is desired.

## ODKForm.py

ODKForm.py parses the ODK XML XForm, and creates a data structure so any code using this class can access the data types of each input field. It can be run standalone from the command line, but this is only for debugging purposes.

    options:
     -h, --help                           - show this help message and exit
     -v, --verbose,                       - verbose output
     -i, --infile XFORM, --instance XFORM - The definition file from ODK Collect

Usage:

    odkform.py [-h] [-v] [-i XFORM | -d DIR]

### Examples:

- Parsing a single XForm file:

        $ odkform.py -i myform.xml

This will parse the file myform.xml and create a Python data structure representing the form.

- Parsing all XForm files in a directory:

        $ odkform.py -d forms/

This will parse all XForm files in the `forms/` directory and create Python data structures for each form.

The data structure created by ODKForm.py is a Python dictionary with the following keys:

- `title`: The title of the form.
- `id`: The ID of the form.
- `version`: The version of the form.
- `body`: A list of dictionaries representing the form's fields.

Each dictionary in the body list represents a field in the form and has the following keys:

- `type`: The type of the field (e.g., text, integer, select_one).
- `name`: The name of the field.
- `label`: The label of the field.
- `hint`: The hint of the field.
- `required`: A boolean value indicating whether the field is required.
- `choices`: A list of dictionaries representing the choices for select_one and select_multiple fields. Each dictionary has the following keys:
    - `name`: The name of the choice.
    - `label`: The label of the choice.

## ODKInstance.py

ODKInstance.py parses the ODK Collect instanceXML file, and creates a data structure so that any code using this class can access the collected data values. It can be run standalone from the command line, but this is only for debugging purposes.

### Usage:
ODKInstance.py can be run from the command line or imported as a module in a Python program. When run from the command line, the following options are available:

    options:
     -h, --help                       - show this help message and exit
     -v, --verbose                    - verbose output
     -i INSTANCE, --instance INSTANCE - The instance file from ODK Collect

When importing ODKInstance.py as a module in a Python program, you can create an instance of the ODKInstance class and use its methods to access the data values in the instanceXML file.

### Example:
Here's an example of how to use ODKInstance.py in a Python program:

    from ODKInstance import ODKInstance

    # Create an instance of the ODKInstance class
    odk_instance = ODKInstance('/path/to/instance.xml')

    # Access a data value in the instanceXML file
    value = odk_instance.get_value('question_name')

In this example, we create an instance of the ODKInstance class and specify the path to the instanceXML file generated by ODK Collect. We can then use the get_value() method to access the value of a particular question in the form by passing the question's name as an argument.

Note that ODKInstance.py is primarily intended for use by developers who are working with ODK Collect and need to process the data collected by the app. End users who are using ODK Collect to fill out forms will not typically need to interact directly with ODKInstance.py.

## convert.py

The convert.py module is part of the odkconvert package and provides functionality for converting ODK forms between different formats using a YAML configuration file.

### Usage:
To use convert.py, you'll need to create a YAML configuration file that specifies the input and output formats for the conversion process. Here's an example configuration file:

    input:
      type: xlsform
      path: path/to/form.xls

    output:
      type: odk
      path: path/to/converted/form

In this example, we're specifying that the input form is an XLSForm located at 'path/to/form.xls', and that the output format should be ODK, with the converted form saved to 'path/to/converted/form'.

Once you have a configuration file, you can use convert.py from the command line by running the following command:

    python convert.py path/to/config.yaml

This will start the conversion process using the specified configuration file. The converted form will be saved to the path specified in the configuration file.

### Supported Formats:
convert.py supports the following input and output formats:

- XLSForm: A format for creating ODK forms using a spreadsheet.
- ODK: The native format used by ODK Collect for storing forms and collected data.
- JSON: A lightweight data-interchange format.
- CSV: A common format for storing tabular data

Note that convert.py does not support all possible variations of these formats. For example, some advanced features of XLSForm may not be supported.

### Configuration File Options:

The following options are available in the configuration file:

- input:
    - type: The input format (e.g. xlsform, odk, json, csv).
    - path: The path to the input file.
- output:
    - type: The output format (e.g. odk, json, csv).
    - path: The path to save the converted output file.

### Example:
Here's an example of how to use convert.py to convert an XLSForm to ODK format:

    input:
      type: xlsform
      path: path/to/form.xls

    output:
      type: odk
      path: path/to/converted/form

And then run the following command:

    python convert.py path/to/config.yaml

In this example, we're specifying that the input form is an XLSForm located at 'path/to/form.xls', and that the output format should be ODK, with the converted form saved to 'path/to/converted/form'. Running the command will start the conversion process using the specified configuration file.

## osmfile.py

This module writes OSM XML format output file.

osmfile.py is a Python module that provides functionality for writing OpenStreetMap (OSM) XML format output files. It is used as part of the odkconvert toolset, and can be used as part of a larger Python application.

When used, osmfile.py takes a Python data structure containing OSM data as input and generates an OSM XML format output file. The data structure consists of nested Python dictionaries and lists, with each dictionary representing an OSM node, way or relation, and each list representing a set of nodes, ways or relations.

For example, consider the following Python data structure representing a single OSM node:

    node = {
        'id': 1234,
        'lat': 51.5074,
        'lon': -0.1278,
        'tags': {
            'name': 'Big Ben',
            'amenity': 'clock'
        }
    }

To write this node to an OSM XML format output file using osmfile.py, you would first create a new osmfile.OsmWriter object, and then call the `write_node()` method, passing in the node dictionary as an argument:

    from osmfile import OsmFile

    writer = OsmFile('output.osm')
    node_xml = writer.createNode(node)
    way_xml = writer.createWay(way)
    relation_xml = writer.createRelation(relation)
    writer.add_tag('1234', 'amenity', 'post_office')
    writer.write(node_xml)
    writer.write(way_xml)
    writer.write(relation_xml)
    writer.close()


This would create XML code for the node, way, and relation using createNode(), createWay(), and createRelation() respectively. These methods return a string of XML code which is then written to the output file using writer.write(). The add_tag() method can be used to add additional tags to any of the elements being written to the file.

    <node id="1234" lat="51.5074" lon="-0.1278">
    <tag k="name" v="Big Ben"/>
    <tag k="amenity" v="clock"/>
    </node>

osmfile.py also provides methods for writing OSM ways and relations to output files, and for adding tags to existing OSM nodes, ways and relations.

To write an OSM way to an output file, you would create a dictionary representing the way, with a `nodes` key containing a list of the node IDs that make up the way. For example:

    way = {
        'id': 5678,
        'nodes': [1234, 5678, 9012],
        'tags': {
            'name': 'Oxford Street',
            'highway': 'primary'
        }
    }

    writer.write_way(way)


This would write the following XML code to the output file:

    <way id="5678">
        <nd ref="1234"/>
        <nd ref="5678"/>
        <nd ref="9012"/>
        <tag k="name" v="Oxford Street"/>
        <tag k="highway" v="primary"/>
    </way>

To write an OSM relation to an output file, you would create a dictionary representing the relation, with a `members` key containing a list of dictionaries representing the members of the relation. Each member dictionary should have `type`, `ref` and `role` keys, specifying the type of OSM object (node, way or relation), the ID of the object, and the role of the object in the relation. For example:

    relation = {
        'id': 7890,
        'members': [
            {'type': 'way', 'ref': 5678, 'role': 'outer'},
            {'type': 'node', 'ref': 1234, 'role': 'admin_centre'}
        ],
        'tags': {
            'name': 'London Borough of Westminster',
            'type': 'boundary'
        }
    }

    writer.write_relation(relation)


This would write the following XML code to the output file:

    <relation id="7890">
        <member type="way" ref="5678" role="outer"/>
        <member type="node" ref="1234" role="admin_centre"/>
        <tag k="name" v="London Borough of Westminster"/>
        <tag k="type" v="boundary"/>
    </relation>

In addition to writing new OSM objects to an output file, osmfile.py also provides methods for adding tags to existing objects. To add a tag to an OSM object, you would call the `add_tag()` method, passing in the object's ID, the tag key and the tag value:

    writer.add_tag('1234', 'amenity', 'post_office')

This would add the following XML code to the output file, as a child of the existing `node` element with ID `1234`:

    <tag k="amenity" v="post_office"/>

Note that the `OsmWriter` class also provides methods for closing the output file and flushing any buffered data to disk. You should call the `close()` method once you have finished writing all of your OSM data to the output file.

## yamlfile.py

This reads in the yaml config file with all the conversion
information into a data structure that can be used when processing the
data conversion.

`yamlfile.py` is a module that reads in a YAML config file containing information about how to convert data between different formats. The config file contains a list of conversion rules, where each rule specifies the source format, the target format, and any additional information needed to perform the conversion. The module parses the YAML file and creates a Python object representing the conversion rules, which can be used by other code in the conversion process.

To use `yamlfile.py`, you first need to create a YAML config file containing the conversion rules. Here's an example of a simple YAML config file that converts CSV files to ODK Collect forms:

    - source: csv
    target: odk
    settings:
        form_id: my_form
        form_title: My Form
        form_version: 1.0
        csv_delimiter: ","

This rule specifies that CSV files should be converted to ODK Collect forms, with the specified settings. The `settings` dictionary contains additional information needed to perform the conversion, such as the form ID, form title, form version, and the delimiter used in the CSV file.

Once you have created the YAML config file, you can use `yamlfile.py` to read it into a Python object. Here's an example of how to use the `read_yaml_file()` function to read the YAML config file:

    import yamlfile

    config_file = 'my_config.yaml'
    conversion_rules = yamlfile.read_yaml_file(config_file)

This will read the `my_config.yaml` file and return a Python list containing the conversion rules.

You can then use the conversion rules to perform the actual data conversion. Here's an example of how to use the `get_conversion_rule()` function to get the conversion rule for a specific source and target format:

    import yamlfile

    config_file = 'my_config.yaml'
    conversion_rules = yamlfile.read_yaml_file(config_file)

    source_format = 'csv'
    target_format = 'odk'
    conversion_rule = yamlfile.get_conversion_rule(conversion_rules, source_format, target_format)

    # Perform the conversion using the conversion rule

This will search through the list of conversion rules for a rule that matches the specified source and target format, and return the matching rule. You can then use the conversion rule to perform the actual data conversion.

Note that `yamlfile.py` relies on the PyYAML library to parse the YAML file. If you don't have PyYAML installed, you will need to install it using a package manager like `pip` before you can use `yamlfile.py`.

To handle errors when reading the YAML config file, `yamlfile.py` raises a `YamlFileError` exception. This exception is raised if the YAML file is not found, if the YAML file is malformed, or if a required field is missing from the conversion rule. You can catch this exception and handle it appropriately in your code.

Here's an example of how to catch the `YamlFileError` exception:

    import yamlfile

    config_file = 'my_config.yaml'

    try:
        conversion_rules = yamlfile.read_yaml_file(config_file)
    except yamlfile.YamlFileError as e:
        print(f"Error reading YAML file: {str(e)}")

This will catch any YamlFileError exceptions raised by `read_yaml_file()` and print an error message.

In summary, `yamlfile.py` is a module that reads in a YAML config file containing conversion rules and creates a Python object representing the rules. This object can be used by other code in the data conversion process. To use `yamlfile.py`, you need to create a YAML config file containing conversion rules, and then use the `read_yaml_file()` function to read the file into a Python object. You can then use the object to get the conversion rule for a specific source and target format, and perform the actual data conversion.<|MERGE_RESOLUTION|>--- conflicted
+++ resolved
@@ -84,7 +84,6 @@
 
 ## File Formats
 
-<<<<<<< HEAD
 OpenDataKit has 3 file formats. The primary one is the source file,
 which is in XLSX format, and follows the XLSXForm specification. This
 file is edited using a spreadsheet program, and convert using the
@@ -96,11 +95,6 @@
 The ODK server, ODK Central supports the downloading of XForms to the
 mobile app, and also supports downloading the collected data. The only
 output format is CSV.
-=======
-OpenDataKit has 3 file formats. The primary one is the source file, which is in XLSX format, and follows the XLSXForm specification. This file is edited using a spreadsheet program, and convert using the xls2xform program. That conversion products an ODK XML file. That file is used by ODK Collect to create the input forms for the mobile app. When using ODK Collect, the output file is another XML format, unique to ODK Collect. These are the data collection instances.
-
-The ODK server, ODK Central supports the downloading of XForms to the mobile app, and also supports downloading the collected data. The only output format is CSV.
->>>>>>> b4bbf1f3
 
 ## CSVDump.py
 
@@ -145,14 +139,10 @@
      -v, --verbose                    - verbose output
      -i INSTANCE, --instance INSTANCE - The instance file from ODK Collect
 
-<<<<<<< HEAD
 These are the modules containing support functions. These need to be
 loaded into the python package manager, pip, before they can be
 used. For debugging purposes, these can be run from the command line as
 well.
-=======
-These are the modules containing support functions. These need to be loaded into the python package managber, pip, before they can be used. For debugging purposes these can be run from the command line as well.
->>>>>>> b4bbf1f3
 
 To install these from the source tree, you can either install manually,
 
