# Osm-Fieldwork Utility Programs

<<<<<<< HEAD
Osm-Fieldwork contains a few standalone utility programs for converting
=======
ODK Convert contains few standalone utility programs for converting
>>>>>>> 2362158f
data from ODK Collect and the ODK Central server, and a few support
modules.

## make_data_extract.py
The `make_data_extract.py` program is used to extract OpenStreetMap (OSM) data for use with the `select_one_from_file` function in ODK Collect. This function allows users to select from a list of options generated from an external file. The `make_data_extract.py` program creates a data extract that can be used as an external file with the `select_one_from_file` function. The data extract can be created using Overpass Turbo or a Postgres database.

To use the new `select_one_from_file` for editing existing OSM data you
need to produce a data extract from OSM. This can be done several
ways, but needed to be automated to be used for FMTM.

    options:
     -h, --help            show this help message and exit
     -v, --verbose         verbose output
     -o, --overpass        Use Overpass Turbo
     -p, --postgres        Use a postgres database
     -g GEOJSON, --geojson GEOJSON Name of the GeoJson output file
        -i INFILE, --infile INFILE  Use a data file
     -dn DBNAME, --dbname DBNAME Database name
     -dh DBHOST, --dbhost DBHOST Database host
     -b BOUNDARY, --boundary BOUNDARY  Boundary polygon to limit the data size
     -c {buildings,amenities}, --category {buildings,amenities}
                        Which category to extract


## Examples
### Overpass Turbo:
The `--overpass` option uses Overpass Turbo to extract OSM data. By default, the program extracts the `buildings` category of OSM data. The size of the extracted data can be limited using the `--boundary` option. The program outputs the data in GeoJSON format.

### Example:

    ./make_data_extract.py --overpass --boundary mycounty.geojson -g mycounty_buildings.geojson

This example uses Overpass Turbo to extract the `buildings` category of OSM data within the boundary specified in the `mycounty.geojson` file. The program outputs the data in GeoJSON format to a file named `mycounty_buildings.geojson`.

### Postgres Database:
The --postgres option uses a Postgres database to extract OSM data. By default, the program uses localhost as the database host. The name of the database can be specified using the --dbname option. The program extracts the buildings category of OSM data by default. The size of the extracted data can be limited using the --boundary option. The program outputs the data in GeoJSON format.

### Example:

    ./make_data_extract.py --postgres -dn colorado --boundary mycounty.geojson -g mycounty_buildings.geojson

This example extracts the `buildings` category of OSM data from a Postgres database named `colorado`. The program limits the size of the extracted data to the boundary specified in the `mycounty.geojson` file. The program outputs the data in GeoJSON format to a file named `mycounty_buildings.geojson`.

### Input File:

The `--infile` option can be used to specify an input file in OSM XML, OSM PBF, or GeoJSON format. The program extracts the `buildings` category of OSM data by default. The program outputs the data in GeoJSON format.

### Example:

    ./make_data_extract.py --infile mydata.osm.pbf -g mydata_buildings.geojson

This example extracts the `buildings` category of OSM data from an input file in OSM PBF format named `mydata.osm.pbf`. The program outputs the data in GeoJSON format to a file named `mydata_buildings.geojson`.

### Category:

The `--category` option can be used to specify which category of OSM data to extract. The program supports two categories: `buildings` and `amenities`.

### Example:

    ./make_data_extract.py --overpass --boundary mycounty.geojson --category amenities -g mycounty_amenities.geojson

This example uses Overpass Turbo to extract the `amenities` category of OSM data within the boundary specified in the `mycounty.geojson` file. The program outputs the data in GeoJSON format to a file named `mycounty_amenities.geojson`.

### Boundary:

The `--boundary` option can be used to specify a polygon boundary to limit the size of the extracted data. The boundary can be specified in GeoJSON format.

Example:

    ./make_data_extract.py --postgres -dn colorado --category buildings --boundary mycounty.geojson -g mycounty_buildings.geojson

This example extracts the `buildings` category of OSM data from a Postgres database named `colorado`. The program limits the size of the extracted data to the boundary specified in the `mycounty.geojson` file. The program outputs the data in GeoJSON format to a file named `mycounty_buildings.geojson`.

### Output File Format:

The program outputs the extracted OSM data in GeoJSON format. The name of the output file can be specified using the `--geojson option`. If the option is not specified, the program uses the input file name with `_buildings.geojson` appended to it.

    ./make_data_extract.py --overpass --boundary mycounty.geojson -g mycounty_buildings.geojson

This example uses Overpass Turbo to extract the `buildings` category of OSM data within the boundary specified in the `mycounty.geojson` file. The program outputs the data in GeoJSON format to a file named `mycounty_buildings.geojson`.

## File Formats

OpenDataKit has 3 file formats. The primary one is the source file, which is in XLSX format, and follows the XLSXForm specification. This file is edited using a spreadsheet program, and convert using the xls2xform program. That conversion products an ODK XML file. That file is used by ODK Collect to create the input forms for the mobile app. When using ODK Collect, the output file is another XML format, unique to ODK Collect. These are the data collection instances.

The ODK server, ODK Central supports the downloading of XForms to the mobile app, and also supports downloading the collected data. The only output format is CSV.

## CSVDump.py

CSVDump.py is a Python script that converts a CSV file downloaded from ODK Central to OpenStreetMap (OSM) XML format. The tool can be useful for users who want to work with OpenStreetMap data and want to convert ODK Central data into a compatible format.



    options:
     -h, --help                   - show this help message and exit
     -v, --verbose                - verbose output
     -i CSVFILE, --infile CSVFILE - Specifies the path and filename of the input CSV file downloaded from ODK Central. This option is required for the program to run.

### Examples:

To convert a CSV file named "survey_data.csv" located in the current working directory, the following command can be used:

    python CSVDump.py -i survey_data.csv

To enable verbose output during the conversion process, the following command can be used:

    python CSVDump.py -i survey_data.csv -v

### Input Format:

CSVDump.py expects an input file in CSV format downloaded from ODK Central. The CSV file should have a header row with column names that correspond to the survey questions. Each row in the CSV file should contain a response to the survey questions, with each column representing a different question.

### Output Format:

The output of CSVDump.py is an OSM XML file that can be used with OpenStreetMap data tools and services. The converted OSM XML file will have tags for each survey question in the CSV file, as well as any metadata associated with the survey. The format of the OSM XML file generated by CSVDump.py is compatible with other OpenStreetMap data tools and services.

### Limitations:

- CSVDump.py only supports CSV files downloaded from ODK Central. Other CSV files may not be compatible with the tool.
- The tool only supports simple data types such as strings, numbers, and dates. Complex data types such as arrays and nested structures are not supported.

## odk2csv.py

odk2csv.py is a command-line tool that is part of the osm_fieldwork package. Its main purpose is to convert an Open Data Kit (ODK) XML instance file to CSV format, which can be easily imported into ODK Central for analysis.

    options:
     -h, --help                       - show this help message and exit
     -v, --verbose                    - verbose output
     -i INSTANCE, --instance INSTANCE - The instance file from ODK Collect

These are the modules containing support functions. These need to be loaded into the python package managber, pip, before they can be used. For debugging purposes these can be run from the command line as well.

To install these from the source tree, you can either install manually,

     pip install -e .

or run the python setup program

     python setup.py install

Once you have the osm_fieldwork package installed, you can use odk2csv.py to convert an ODK XML instance file to CSV format. Here's an example command:

    odk2csv.py -i path/to/my_survey.xml

In this example, `my_survey.xml` is the ODK XML instance file that we want to convert to CSV format. After running the command, odk2csv.py will create a new CSV file in the same directory as the XML instance file. The CSV file will have the same name as the XML instance file but with a .csv file extension.

For instance, if the XML instance file is named "my_survey.xml", the output CSV file will be named "my_survey.csv".

If you want to see more detailed information during the conversion process, you can use the `-v` or `--verbose` option. Here's an example command that enables verbose output:

    odk2csv.py -i path/to/my_survey.xml -v

In this example, odk2csv.py will display more detailed information about the conversion process, such as the number of rows and columns in the CSV file.

## ODKDump.py

ODKDump.py is a Python script that is part of the OSM-Fieldwork toolset for converting Open Data Kit (ODK) data into various formats. It is used to dump the contents of an ODK Collect instance file into a readable format. This script takes several command line options that modify its behavior:

    options:
     -h, --help              - show this help message and exit
     -v, --verbose           - verbose output
     -i, --instance INSTANCE - The instance file from ODK Collect
     -x, --xform XFORM       - Load an alternal conversion file
     -o, --outdir            - The directory for the output file

-h or --help: This option displays the help message and exits. To use this option, run the following command:

    python ODKDump.py -h

-v or --verbose: This option enables verbose output, which displays more detailed information about the conversion process. To use this option, run the following command:

    python ODKDump.py -v -i path/to/instance.xml

-i or --instance: This option specifies the instance file created in ODK Collect that should be converted. The path to the instance file should be provided as the argument for this option. To use this option, run the following command:

    python ODKDump.py -i path/to/instance.xml

-x or --xform: This option allows users to load an alternate conversion file. By default, ODKDump.py uses a conversion file named odk_common.xsl. However, users can specify an alternate conversion file using this option. The path to the alternate conversion file should be provided as the argument for this option. To use this option, run the following command:

    python ODKDump.py -x path/to/alternate_conversion_file.xsl -i path/to/instance.xml

-o or --outdir: This option specifies the output directory for the converted file. By default, the converted file is saved in the same directory as the instance file. However, users can specify an output directory using this option. The path to the output directory should be provided as the argument for this option. To use this option, run the following command:

    python ODKDump.py -o path/to/output/directory -i path/to/instance.xml

Note that the -i or --instance option is required for all commands, as it specifies the instance file that should be converted. Additionally, the -x or --xform option is optional and should only be used if an alternate conversion file is desired.

## ODKForm.py

ODKForm.py parses the ODK XML XForm, and creates a data structure so any code using this class can access the data types of each input field. It can be run standalone from the command line, but this is only for debugging purposes.

    options:
     -h, --help                           - show this help message and exit
     -v, --verbose,                       - verbose output
     -i, --infile XFORM, --instance XFORM - The definition file from ODK Collect

Usage:

    odkform.py [-h] [-v] [-i XFORM | -d DIR]

### Examples:

- Parsing a single XForm file:

        $ odkform.py -i myform.xml

This will parse the file myform.xml and create a Python data structure representing the form.

- Parsing all XForm files in a directory:

        $ odkform.py -d forms/

This will parse all XForm files in the `forms/` directory and create Python data structures for each form.

The data structure created by ODKForm.py is a Python dictionary with the following keys:

- `title`: The title of the form.
- `id`: The ID of the form.
- `version`: The version of the form.
- `body`: A list of dictionaries representing the form's fields.

Each dictionary in the body list represents a field in the form and has the following keys:

- `type`: The type of the field (e.g., text, integer, select_one).
- `name`: The name of the field.
- `label`: The label of the field.
- `hint`: The hint of the field.
- `required`: A boolean value indicating whether the field is required.
- `choices`: A list of dictionaries representing the choices for select_one and select_multiple fields. Each dictionary has the following keys:
    - `name`: The name of the choice.
    - `label`: The label of the choice.

## ODKInstance.py

ODKInstance.py parses the ODK Collect instanceXML file, and creates a data structure so that any code using this class can access the collected data values. It can be run standalone from the command line, but this is only for debugging purposes.

### Usage:
ODKInstance.py can be run from the command line or imported as a module in a Python program. When run from the command line, the following options are available:

    options:
     -h, --help                       - show this help message and exit
     -v, --verbose                    - verbose output
     -i INSTANCE, --instance INSTANCE - The instance file from ODK Collect

When importing ODKInstance.py as a module in a Python program, you can create an instance of the ODKInstance class and use its methods to access the data values in the instanceXML file.

### Example:
Here's an example of how to use ODKInstance.py in a Python program:

    from ODKInstance import ODKInstance

    # Create an instance of the ODKInstance class
    odk_instance = ODKInstance('/path/to/instance.xml')

    # Access a data value in the instanceXML file
    value = odk_instance.get_value('question_name')

In this example, we create an instance of the ODKInstance class and specify the path to the instanceXML file generated by ODK Collect. We can then use the get_value() method to access the value of a particular question in the form by passing the question's name as an argument.

Note that ODKInstance.py is primarily intended for use by developers who are working with ODK Collect and need to process the data collected by the app. End users who are using ODK Collect to fill out forms will not typically need to interact directly with ODKInstance.py.

## convert.py

The convert.py module is part of the osm_fieldwork package and provides functionality for converting ODK forms between different formats using a YAML configuration file.

### Usage:
To use convert.py, you'll need to create a YAML configuration file that specifies the input and output formats for the conversion process. Here's an example configuration file:

    input:
      type: xlsform
      path: path/to/form.xls

    output:
      type: odk
      path: path/to/converted/form

In this example, we're specifying that the input form is an XLSForm located at 'path/to/form.xls', and that the output format should be ODK, with the converted form saved to 'path/to/converted/form'.

Once you have a configuration file, you can use convert.py from the command line by running the following command:

    python convert.py path/to/config.yaml

This will start the conversion process using the specified configuration file. The converted form will be saved to the path specified in the configuration file.

### Supported Formats:
convert.py supports the following input and output formats:

- XLSForm: A format for creating ODK forms using a spreadsheet.
- ODK: The native format used by ODK Collect for storing forms and collected data.
- JSON: A lightweight data-interchange format.
- CSV: A common format for storing tabular data

Note that convert.py does not support all possible variations of these formats. For example, some advanced features of XLSForm may not be supported.

### Configuration File Options:

The following options are available in the configuration file:

- input:
    - type: The input format (e.g. xlsform, odk, json, csv).
    - path: The path to the input file.
- output:
    - type: The output format (e.g. odk, json, csv).
    - path: The path to save the converted output file.

### Example:
Here's an example of how to use convert.py to convert an XLSForm to ODK format:

    input:
      type: xlsform
      path: path/to/form.xls

    output:
      type: odk
      path: path/to/converted/form

And then run the following command:

    python convert.py path/to/config.yaml

In this example, we're specifying that the input form is an XLSForm located at 'path/to/form.xls', and that the output format should be ODK, with the converted form saved to 'path/to/converted/form'. Running the command will start the conversion process using the specified configuration file.

## osmfile.py

This module write OSM XML format output file.

osmfile.py is a Python module that provides functionality for writing OpenStreetMap (OSM) XML format output files. It is used as part of the odkconvert toolset, and can be used as part of a larger Python application.

When used, osmfile.py takes a Python data structure containing OSM data as input and generates an OSM XML format output file. The data structure consists of nested Python dictionaries and lists, with each dictionary representing an OSM node, way or relation, and each list representing a set of nodes, ways or relations.

For example, consider the following Python data structure representing a single OSM node:

    node = {
        'id': 1234,
        'lat': 51.5074,
        'lon': -0.1278,
        'tags': {
            'name': 'Big Ben',
            'amenity': 'clock'
        }
    }

To write this node to an OSM XML format output file using osmfile.py, you would first create a new osmfile.OsmWriter object, and then call the `write_node()` method, passing in the node dictionary as an argument:

    from osmfile import OsmFile

    writer = OsmFile('output.osm')
    node_xml = writer.createNode(node)
    way_xml = writer.createWay(way)
    relation_xml = writer.createRelation(relation)
    writer.add_tag('1234', 'amenity', 'post_office')
    writer.write(node_xml)
    writer.write(way_xml)
    writer.write(relation_xml)
    writer.close()


This would create XML code for the node, way, and relation using createNode(), createWay(), and createRelation() respectively. These methods return a string of XML code which is then written to the output file using writer.write(). The add_tag() method can be used to add additional tags to any of the elements being written to the file.

    <node id="1234" lat="51.5074" lon="-0.1278">
    <tag k="name" v="Big Ben"/>
    <tag k="amenity" v="clock"/>
    </node>

osmfile.py also provides methods for writing OSM ways and relations to output files, and for adding tags to existing OSM nodes, ways and relations.

To write an OSM way to an output file, you would create a dictionary representing the way, with a `nodes` key containing a list of the node IDs that make up the way. For example:

    way = {
        'id': 5678,
        'nodes': [1234, 5678, 9012],
        'tags': {
            'name': 'Oxford Street',
            'highway': 'primary'
        }
    }

    writer.write_way(way)


This would write the following XML code to the output file:

    <way id="5678">
        <nd ref="1234"/>
        <nd ref="5678"/>
        <nd ref="9012"/>
        <tag k="name" v="Oxford Street"/>
        <tag k="highway" v="primary"/>
    </way>

To write an OSM relation to an output file, you would create a dictionary representing the relation, with a `members` key containing a list of dictionaries representing the members of the relation. Each member dictionary should have `type`, `ref` and `role` keys, specifying the type of OSM object (node, way or relation), the ID of the object, and the role of the object in the relation. For example:

    relation = {
        'id': 7890,
        'members': [
            {'type': 'way', 'ref': 5678, 'role': 'outer'},
            {'type': 'node', 'ref': 1234, 'role': 'admin_centre'}
        ],
        'tags': {
            'name': 'London Borough of Westminster',
            'type': 'boundary'
        }
    }

    writer.write_relation(relation)


This would write the following XML code to the output file:

    <relation id="7890">
        <member type="way" ref="5678" role="outer"/>
        <member type="node" ref="1234" role="admin_centre"/>
        <tag k="name" v="London Borough of Westminster"/>
        <tag k="type" v="boundary"/>
    </relation>

In addition to writing new OSM objects to an output file, osmfile.py also provides methods for adding tags to existing objects. To add a tag to an OSM object, you would call the `add_tag()` method, passing in the object's ID, the tag key and the tag value:

    writer.add_tag('1234', 'amenity', 'post_office')

This would add the following XML code to the output file, as a child of the existing `node` element with ID `1234`:

    <tag k="amenity" v="post_office"/>

Note that the `OsmWriter` class also provides methods for closing the output file and flushing any buffered data to disk. You should call the `close()` method once you have finished writing all of your OSM data to the output file.

## yamlfile.py

This reads in the yaml config file with all the conversion
information into a data structure that can be used when processing the
data conversion.

`yamlfile.py` is a module that reads in a YAML config file containing information about how to convert data between different formats. The config file contains a list of conversion rules, where each rule specifies the source format, the target format, and any additional information needed to perform the conversion. The module parses the YAML file and creates a Python object representing the conversion rules, which can be used by other code in the conversion process.

To use `yamlfile.py`, you first need to create a YAML config file containing the conversion rules. Here's an example of a simple YAML config file that converts CSV files to ODK Collect forms:

    - source: csv
    target: odk
    settings:
        form_id: my_form
        form_title: My Form
        form_version: 1.0
        csv_delimiter: ","

This rule specifies that CSV files should be converted to ODK Collect forms, with the specified settings. The `settings` dictionary contains additional information needed to perform the conversion, such as the form ID, form title, form version, and the delimiter used in the CSV file.

Once you have created the YAML config file, you can use `yamlfile.py` to read it into a Python object. Here's an example of how to use the `read_yaml_file()` function to read the YAML config file:

    import yamlfile

    config_file = 'my_config.yaml'
    conversion_rules = yamlfile.read_yaml_file(config_file)

This will read the `my_config.yaml` file and return a Python list containing the conversion rules.

You can then use the conversion rules to perform the actual data conversion. Here's an example of how to use the `get_conversion_rule()` function to get the conversion rule for a specific source and target format:

    import yamlfile

    config_file = 'my_config.yaml'
    conversion_rules = yamlfile.read_yaml_file(config_file)

    source_format = 'csv'
    target_format = 'odk'
    conversion_rule = yamlfile.get_conversion_rule(conversion_rules, source_format, target_format)

    # Perform the conversion using the conversion rule

This will search through the list of conversion rules for a rule that matches the specified source and target format, and return the matching rule. You can then use the conversion rule to perform the actual data conversion.

Note that `yamlfile.py` relies on the PyYAML library to parse the YAML file. If you don't have PyYAML installed, you will need to install it using a package manager like `pip` before you can use `yamlfile.py`.

To handle errors when reading the YAML config file, `yamlfile.py` raises a `YamlFileError` exception. This exception is raised if the YAML file is not found, if the YAML file is malformed, or if a required field is missing from the conversion rule. You can catch this exception and handle it appropriately in your code.

Here's an example of how to catch the `YamlFileError` exception:

    import yamlfile

    config_file = 'my_config.yaml'

    try:
        conversion_rules = yamlfile.read_yaml_file(config_file)
    except yamlfile.YamlFileError as e:
        print(f"Error reading YAML file: {str(e)}")

This will catch any YamlFileError exceptions raised by `read_yaml_file()` and print an error message.

In summary, `yamlfile.py` is a module that reads in a YAML config file containing conversion rules and creates a Python object representing the rules. This object can be used by other code in the data conversion process. To use `yamlfile.py`, you need to create a YAML config file containing conversion rules, and then use the `read_yaml_file()` function to read the file into a Python object. You can then use the object to get the conversion rule for a specific source and target format, and perform the actual data conversion.<|MERGE_RESOLUTION|>--- conflicted
+++ resolved
@@ -1,10 +1,6 @@
 # Osm-Fieldwork Utility Programs
 
-<<<<<<< HEAD
 Osm-Fieldwork contains a few standalone utility programs for converting
-=======
-ODK Convert contains few standalone utility programs for converting
->>>>>>> 2362158f
 data from ODK Collect and the ODK Central server, and a few support
 modules.
 
